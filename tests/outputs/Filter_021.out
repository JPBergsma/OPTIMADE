--- conflicted
+++ resolved
@@ -49,24 +49,6 @@
                   Space(9999)
                     TOKEN_1(9999): " ", line: 1, col: 26
               Value(9999)
-<<<<<<< HEAD
-                String(9999)
-                  TOKEN_3(9999): """, line: 1, col: 27
-                  EscapedChar(9999)
-                    UnescapedChar(9999)
-                      Letter(9999)
-                        UppercaseLetter(9999)
-                          TOKEN_33(9999): "A", line: 1, col: 28
-                  EscapedChar(9999)
-                    UnescapedChar(9999)
-                      Letter(9999)
-                        LowercaseLetter(9999)
-                          TOKEN_93(9999): "l", line: 1, col: 29
-                  TOKEN_3(9999): """, line: 1, col: 30
-                  Spaces(9999)
-                    Space(9999)
-                      TOKEN_1(9999): " ", line: 1, col: 31
-=======
                 OrderedValue(9999)
                   OrderedConstant(9999)
                     String(9999)
@@ -85,7 +67,6 @@
                       Spaces(9999)
                         Space(9999)
                           TOKEN_1(9999): " ", line: 1, col: 31
->>>>>>> 0b2776cf
       AND(9999)
         TOKEN_35(9999): "AND", line: 1, col: 32
         Spaces(9999)
@@ -139,24 +120,6 @@
                     Space(9999)
                       TOKEN_1(9999): " ", line: 1, col: 59
                 Value(9999)
-<<<<<<< HEAD
-                  String(9999)
-                    TOKEN_3(9999): """, line: 1, col: 60
-                    EscapedChar(9999)
-                      UnescapedChar(9999)
-                        Letter(9999)
-                          UppercaseLetter(9999)
-                            TOKEN_33(9999): "A", line: 1, col: 61
-                    EscapedChar(9999)
-                      UnescapedChar(9999)
-                        Letter(9999)
-                          LowercaseLetter(9999)
-                            TOKEN_93(9999): "l", line: 1, col: 62
-                    TOKEN_3(9999): """, line: 1, col: 63
-                    Spaces(9999)
-                      Space(9999)
-                        TOKEN_1(9999): " ", line: 1, col: 64
-=======
                   OrderedValue(9999)
                     OrderedConstant(9999)
                       String(9999)
@@ -175,7 +138,6 @@
                         Spaces(9999)
                           Space(9999)
                             TOKEN_1(9999): " ", line: 1, col: 64
->>>>>>> 0b2776cf
         AND(9999)
           TOKEN_35(9999): "AND", line: 1, col: 65
           Spaces(9999)
@@ -229,25 +191,6 @@
                       Space(9999)
                         TOKEN_1(9999): " ", line: 1, col: 90
                   Value(9999)
-<<<<<<< HEAD
-                    String(9999)
-                      TOKEN_3(9999): """, line: 1, col: 91
-                      EscapedChar(9999)
-                        UnescapedChar(9999)
-                          Letter(9999)
-                            UppercaseLetter(9999)
-                              TOKEN_33(9999): "A", line: 1, col: 92
-                      EscapedChar(9999)
-                        UnescapedChar(9999)
-                          Letter(9999)
-                            LowercaseLetter(9999)
-                              TOKEN_93(9999): "l", line: 1, col: 93
-                      TOKEN_3(9999): """, line: 1, col: 94
-                      Spaces(9999)
-                        Space(9999)
-                          nl(9999)
-                            SPECIAL_1(9999): "(...)", line: 1, col: 95
-=======
                     OrderedValue(9999)
                       OrderedConstant(9999)
                         String(9999)
@@ -266,5 +209,4 @@
                           Spaces(9999)
                             Space(9999)
                               nl(9999)
-                                SPECIAL_1(9999): "(...)", line: 1, col: 95
->>>>>>> 0b2776cf
+                                SPECIAL_1(9999): "(...)", line: 1, col: 95