--- conflicted
+++ resolved
@@ -14,32 +14,6 @@
                   Space(9999)
                     TOKEN_1(9999): " ", line: 1, col: 2
             ValueOpRhs(9999)
-<<<<<<< HEAD
-              Operator(9999)
-                TOKEN_28(9999): "<", line: 1, col: 3
-                Spaces(9999)
-                  Space(9999)
-                    TOKEN_1(9999): " ", line: 1, col: 4
-              Value(9999)
-                Property(9999)
-                  Identifier(9999)
-                    LowercaseLetter(9999)
-                      TOKEN_80(9999): "_", line: 1, col: 5
-                    LowercaseLetter(9999)
-                      TOKEN_86(9999): "e", line: 1, col: 6
-                    LowercaseLetter(9999)
-                      TOKEN_105(9999): "x", line: 1, col: 7
-                    LowercaseLetter(9999)
-                      TOKEN_94(9999): "m", line: 1, col: 8
-                    LowercaseLetter(9999)
-                      TOKEN_97(9999): "p", line: 1, col: 9
-                    LowercaseLetter(9999)
-                      TOKEN_93(9999): "l", line: 1, col: 10
-                    LowercaseLetter(9999)
-                      TOKEN_80(9999): "_", line: 1, col: 11
-                    LowercaseLetter(9999)
-                      TOKEN_82(9999): "a", line: 1, col: 12
-=======
               ValueRelCompRhs(9999)
                 RelativeComparisonOperator(9999)
                   TOKEN_28(9999): "<", line: 1, col: 3
@@ -64,5 +38,4 @@
                       LowercaseLetter(9999)
                         TOKEN_80(9999): "_", line: 1, col: 11
                       LowercaseLetter(9999)
-                        TOKEN_82(9999): "a", line: 1, col: 12
->>>>>>> 0b2776cf
+                        TOKEN_82(9999): "a", line: 1, col: 12