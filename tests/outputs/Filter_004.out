Parse tree from tests/cases/Filter_004.inp:
Filter(9999)
  Expression(9999)
    ExpressionClause(9999)
      ExpressionPhrase(9999)
        Comparison(9999)
          PropertyFirstComparison(9999)
            Property(9999)
              Identifier(9999)
                LowercaseLetter(9999)
                  TOKEN_82(9999): "a", line: 1, col: 1
                LowercaseLetter(9999)
                  TOKEN_82(9999): "a", line: 1, col: 2
                LowercaseLetter(9999)
                  TOKEN_105(9999): "x", line: 1, col: 3
                Spaces(9999)
                  Space(9999)
                    TOKEN_1(9999): " ", line: 1, col: 4
            ValueOpRhs(9999)
<<<<<<< HEAD
              Operator(9999)
                TOKEN_28(9999): "<", line: 1, col: 5
                TOKEN_29(9999): "=", line: 1, col: 6
                Spaces(9999)
                  Space(9999)
                    TOKEN_1(9999): " ", line: 1, col: 7
              Value(9999)
                Number(9999)
                  Sign(9999)
                    TOKEN_11(9999): "+", line: 1, col: 8
                  TOKEN_14(9999): ".", line: 1, col: 9
                  Digits(9999)
                    Digit(9999)
                      TOKEN_17(9999): "1", line: 1, col: 10
                  Exponent(9999)
                    TOKEN_86(9999): "e", line: 1, col: 11
                    Digits(9999)
                      Digit(9999)
                        TOKEN_24(9999): "8", line: 1, col: 12
=======
              ValueRelCompRhs(9999)
                RelativeComparisonOperator(9999)
                  TOKEN_28(9999): "<", line: 1, col: 5
                  TOKEN_29(9999): "=", line: 1, col: 6
>>>>>>> 0b2776cf
                  Spaces(9999)
                    Space(9999)
                      TOKEN_1(9999): " ", line: 1, col: 7
                OrderedValue(9999)
                  OrderedConstant(9999)
                    Number(9999)
                      Sign(9999)
                        TOKEN_11(9999): "+", line: 1, col: 8
                      TOKEN_14(9999): ".", line: 1, col: 9
                      Digits(9999)
                        Digit(9999)
                          TOKEN_17(9999): "1", line: 1, col: 10
                      Exponent(9999)
                        TOKEN_86(9999): "e", line: 1, col: 11
                        Digits(9999)
                          Digit(9999)
                            TOKEN_24(9999): "8", line: 1, col: 12
                      Spaces(9999)
                        Space(9999)
                          TOKEN_1(9999): " ", line: 1, col: 13
    OR(9999)
      TOKEN_60(9999): "OR", line: 1, col: 14
      Spaces(9999)
        Space(9999)
          TOKEN_1(9999): " ", line: 1, col: 16
    Expression(9999)
      ExpressionClause(9999)
        ExpressionPhrase(9999)
          Comparison(9999)
            PropertyFirstComparison(9999)
              Property(9999)
                Identifier(9999)
                  LowercaseLetter(9999)
                    TOKEN_84(9999): "c", line: 1, col: 17
                  Digit(9999)
                    TOKEN_18(9999): "2", line: 1, col: 18
                  Digit(9999)
                    TOKEN_17(9999): "1", line: 1, col: 19
                  Spaces(9999)
                    Space(9999)
                      TOKEN_1(9999): " ", line: 1, col: 20
              ValueOpRhs(9999)
                ValueRelCompRhs(9999)
                  RelativeComparisonOperator(9999)
                    TOKEN_30(9999): ">", line: 1, col: 21
                    TOKEN_29(9999): "=", line: 1, col: 22
                    Spaces(9999)
                      Space(9999)
                        TOKEN_1(9999): " ", line: 1, col: 23
                  OrderedValue(9999)
                    OrderedConstant(9999)
                      Number(9999)
                        Digits(9999)
                          Digit(9999)
                            TOKEN_17(9999): "1", line: 1, col: 24
                          Digit(9999)
                            TOKEN_16(9999): "0", line: 1, col: 25
                        Spaces(9999)
                          Space(9999)
                            TOKEN_1(9999): " ", line: 1, col: 26
        AND(9999)
          TOKEN_35(9999): "AND", line: 1, col: 27
          Spaces(9999)
            Space(9999)
              TOKEN_1(9999): " ", line: 1, col: 30
        ExpressionClause(9999)
          ExpressionPhrase(9999)
            NOT(9999)
              TOKEN_57(9999): "NOT", line: 1, col: 31
              Spaces(9999)
                Space(9999)
                  TOKEN_1(9999): " ", line: 1, col: 34
            OpeningBrace(9999)
              TOKEN_8(9999): "(", line: 1, col: 35
              Spaces(9999)
                Space(9999)
                  TOKEN_1(9999): " ", line: 1, col: 36
            Expression(9999)
              ExpressionClause(9999)
                ExpressionPhrase(9999)
                  Comparison(9999)
                    PropertyFirstComparison(9999)
                      Property(9999)
                        Identifier(9999)
                          LowercaseLetter(9999)
                            TOKEN_105(9999): "x", line: 1, col: 37
                          Spaces(9999)
                            Space(9999)
                              TOKEN_1(9999): " ", line: 1, col: 38
                      ValueOpRhs(9999)
<<<<<<< HEAD
                        Operator(9999)
                          TOKEN_2(9999): "!", line: 1, col: 39
                          TOKEN_29(9999): "=", line: 1, col: 40
                          Spaces(9999)
                            Space(9999)
                              TOKEN_1(9999): " ", line: 1, col: 41
                        Value(9999)
                          String(9999)
                            TOKEN_3(9999): """, line: 1, col: 42
                            EscapedChar(9999)
                              UnescapedChar(9999)
                                Letter(9999)
                                  UppercaseLetter(9999)
                                    TOKEN_64(9999): "S", line: 1, col: 43
                            EscapedChar(9999)
                              UnescapedChar(9999)
                                Letter(9999)
                                  LowercaseLetter(9999)
                                    TOKEN_96(9999): "o", line: 1, col: 44
                            EscapedChar(9999)
                              UnescapedChar(9999)
                                Letter(9999)
                                  LowercaseLetter(9999)
                                    TOKEN_94(9999): "m", line: 1, col: 45
                            EscapedChar(9999)
                              UnescapedChar(9999)
                                Letter(9999)
                                  LowercaseLetter(9999)
                                    TOKEN_86(9999): "e", line: 1, col: 46
                            EscapedChar(9999)
                              UnescapedChar(9999)
                                Space(9999)
                                  TOKEN_1(9999): " ", line: 1, col: 47
                            EscapedChar(9999)
                              UnescapedChar(9999)
                                Letter(9999)
                                  LowercaseLetter(9999)
                                    TOKEN_100(9999): "s", line: 1, col: 48
                            EscapedChar(9999)
                              UnescapedChar(9999)
                                Letter(9999)
                                  LowercaseLetter(9999)
                                    TOKEN_101(9999): "t", line: 1, col: 49
                            EscapedChar(9999)
                              UnescapedChar(9999)
                                Letter(9999)
                                  LowercaseLetter(9999)
                                    TOKEN_99(9999): "r", line: 1, col: 50
                            EscapedChar(9999)
                              UnescapedChar(9999)
                                Letter(9999)
                                  LowercaseLetter(9999)
                                    TOKEN_90(9999): "i", line: 1, col: 51
                            EscapedChar(9999)
                              UnescapedChar(9999)
                                Letter(9999)
                                  LowercaseLetter(9999)
                                    TOKEN_95(9999): "n", line: 1, col: 52
                            EscapedChar(9999)
                              UnescapedChar(9999)
                                Letter(9999)
                                  LowercaseLetter(9999)
                                    TOKEN_88(9999): "g", line: 1, col: 53
                            TOKEN_3(9999): """, line: 1, col: 54
=======
                        ValueEqRhs(9999)
                          EqualityOperator(9999)
                            TOKEN_2(9999): "!", line: 1, col: 39
                            TOKEN_29(9999): "=", line: 1, col: 40
>>>>>>> 0b2776cf
                            Spaces(9999)
                              Space(9999)
                                TOKEN_1(9999): " ", line: 1, col: 41
                          Value(9999)
                            OrderedValue(9999)
                              OrderedConstant(9999)
                                String(9999)
                                  TOKEN_3(9999): """, line: 1, col: 42
                                  EscapedChar(9999)
                                    UnescapedChar(9999)
                                      Letter(9999)
                                        UppercaseLetter(9999)
                                          TOKEN_64(9999): "S", line: 1, col: 43
                                  EscapedChar(9999)
                                    UnescapedChar(9999)
                                      Letter(9999)
                                        LowercaseLetter(9999)
                                          TOKEN_96(9999): "o", line: 1, col: 44
                                  EscapedChar(9999)
                                    UnescapedChar(9999)
                                      Letter(9999)
                                        LowercaseLetter(9999)
                                          TOKEN_94(9999): "m", line: 1, col: 45
                                  EscapedChar(9999)
                                    UnescapedChar(9999)
                                      Letter(9999)
                                        LowercaseLetter(9999)
                                          TOKEN_86(9999): "e", line: 1, col: 46
                                  EscapedChar(9999)
                                    UnescapedChar(9999)
                                      Space(9999)
                                        TOKEN_1(9999): " ", line: 1, col: 47
                                  EscapedChar(9999)
                                    UnescapedChar(9999)
                                      Letter(9999)
                                        LowercaseLetter(9999)
                                          TOKEN_100(9999): "s", line: 1, col: 48
                                  EscapedChar(9999)
                                    UnescapedChar(9999)
                                      Letter(9999)
                                        LowercaseLetter(9999)
                                          TOKEN_101(9999): "t", line: 1, col: 49
                                  EscapedChar(9999)
                                    UnescapedChar(9999)
                                      Letter(9999)
                                        LowercaseLetter(9999)
                                          TOKEN_99(9999): "r", line: 1, col: 50
                                  EscapedChar(9999)
                                    UnescapedChar(9999)
                                      Letter(9999)
                                        LowercaseLetter(9999)
                                          TOKEN_90(9999): "i", line: 1, col: 51
                                  EscapedChar(9999)
                                    UnescapedChar(9999)
                                      Letter(9999)
                                        LowercaseLetter(9999)
                                          TOKEN_95(9999): "n", line: 1, col: 52
                                  EscapedChar(9999)
                                    UnescapedChar(9999)
                                      Letter(9999)
                                        LowercaseLetter(9999)
                                          TOKEN_88(9999): "g", line: 1, col: 53
                                  TOKEN_3(9999): """, line: 1, col: 54
                                  Spaces(9999)
                                    Space(9999)
                                      TOKEN_1(9999): " ", line: 1, col: 55
              OR(9999)
                TOKEN_60(9999): "OR", line: 1, col: 56
                Spaces(9999)
                  Space(9999)
                    TOKEN_1(9999): " ", line: 1, col: 58
              Expression(9999)
                ExpressionClause(9999)
                  ExpressionPhrase(9999)
                    NOT(9999)
                      TOKEN_57(9999): "NOT", line: 1, col: 59
                      Spaces(9999)
                        Space(9999)
                          TOKEN_1(9999): " ", line: 1, col: 62
                    Comparison(9999)
                      PropertyFirstComparison(9999)
                        Property(9999)
                          Identifier(9999)
                            LowercaseLetter(9999)
                              TOKEN_82(9999): "a", line: 1, col: 63
                            Spaces(9999)
                              Space(9999)
                                TOKEN_1(9999): " ", line: 1, col: 64
                        ValueOpRhs(9999)
<<<<<<< HEAD
                          Operator(9999)
                            TOKEN_29(9999): "=", line: 1, col: 65
                            Spaces(9999)
                              Space(9999)
                                TOKEN_1(9999): " ", line: 1, col: 66
                          Value(9999)
                            Property(9999)
                              Identifier(9999)
                                LowercaseLetter(9999)
                                  TOKEN_83(9999): "b", line: 1, col: 67
=======
                          ValueEqRhs(9999)
                            EqualityOperator(9999)
                              TOKEN_29(9999): "=", line: 1, col: 65
                              Spaces(9999)
                                Space(9999)
                                  TOKEN_1(9999): " ", line: 1, col: 66
                            Value(9999)
                              OrderedValue(9999)
                                Property(9999)
                                  Identifier(9999)
                                    LowercaseLetter(9999)
                                      TOKEN_83(9999): "b", line: 1, col: 67
>>>>>>> 0b2776cf
            ClosingBrace(9999)
              TOKEN_9(9999): ")", line: 1, col: 68
              Spaces(9999)
                Space(9999)
                  nl(9999)
                    SPECIAL_1(9999): "(...)", line: 1, col: 69<|MERGE_RESOLUTION|>--- conflicted
+++ resolved
@@ -17,32 +17,10 @@
                   Space(9999)
                     TOKEN_1(9999): " ", line: 1, col: 4
             ValueOpRhs(9999)
-<<<<<<< HEAD
-              Operator(9999)
-                TOKEN_28(9999): "<", line: 1, col: 5
-                TOKEN_29(9999): "=", line: 1, col: 6
-                Spaces(9999)
-                  Space(9999)
-                    TOKEN_1(9999): " ", line: 1, col: 7
-              Value(9999)
-                Number(9999)
-                  Sign(9999)
-                    TOKEN_11(9999): "+", line: 1, col: 8
-                  TOKEN_14(9999): ".", line: 1, col: 9
-                  Digits(9999)
-                    Digit(9999)
-                      TOKEN_17(9999): "1", line: 1, col: 10
-                  Exponent(9999)
-                    TOKEN_86(9999): "e", line: 1, col: 11
-                    Digits(9999)
-                      Digit(9999)
-                        TOKEN_24(9999): "8", line: 1, col: 12
-=======
               ValueRelCompRhs(9999)
                 RelativeComparisonOperator(9999)
                   TOKEN_28(9999): "<", line: 1, col: 5
                   TOKEN_29(9999): "=", line: 1, col: 6
->>>>>>> 0b2776cf
                   Spaces(9999)
                     Space(9999)
                       TOKEN_1(9999): " ", line: 1, col: 7
@@ -133,77 +111,10 @@
                             Space(9999)
                               TOKEN_1(9999): " ", line: 1, col: 38
                       ValueOpRhs(9999)
-<<<<<<< HEAD
-                        Operator(9999)
-                          TOKEN_2(9999): "!", line: 1, col: 39
-                          TOKEN_29(9999): "=", line: 1, col: 40
-                          Spaces(9999)
-                            Space(9999)
-                              TOKEN_1(9999): " ", line: 1, col: 41
-                        Value(9999)
-                          String(9999)
-                            TOKEN_3(9999): """, line: 1, col: 42
-                            EscapedChar(9999)
-                              UnescapedChar(9999)
-                                Letter(9999)
-                                  UppercaseLetter(9999)
-                                    TOKEN_64(9999): "S", line: 1, col: 43
-                            EscapedChar(9999)
-                              UnescapedChar(9999)
-                                Letter(9999)
-                                  LowercaseLetter(9999)
-                                    TOKEN_96(9999): "o", line: 1, col: 44
-                            EscapedChar(9999)
-                              UnescapedChar(9999)
-                                Letter(9999)
-                                  LowercaseLetter(9999)
-                                    TOKEN_94(9999): "m", line: 1, col: 45
-                            EscapedChar(9999)
-                              UnescapedChar(9999)
-                                Letter(9999)
-                                  LowercaseLetter(9999)
-                                    TOKEN_86(9999): "e", line: 1, col: 46
-                            EscapedChar(9999)
-                              UnescapedChar(9999)
-                                Space(9999)
-                                  TOKEN_1(9999): " ", line: 1, col: 47
-                            EscapedChar(9999)
-                              UnescapedChar(9999)
-                                Letter(9999)
-                                  LowercaseLetter(9999)
-                                    TOKEN_100(9999): "s", line: 1, col: 48
-                            EscapedChar(9999)
-                              UnescapedChar(9999)
-                                Letter(9999)
-                                  LowercaseLetter(9999)
-                                    TOKEN_101(9999): "t", line: 1, col: 49
-                            EscapedChar(9999)
-                              UnescapedChar(9999)
-                                Letter(9999)
-                                  LowercaseLetter(9999)
-                                    TOKEN_99(9999): "r", line: 1, col: 50
-                            EscapedChar(9999)
-                              UnescapedChar(9999)
-                                Letter(9999)
-                                  LowercaseLetter(9999)
-                                    TOKEN_90(9999): "i", line: 1, col: 51
-                            EscapedChar(9999)
-                              UnescapedChar(9999)
-                                Letter(9999)
-                                  LowercaseLetter(9999)
-                                    TOKEN_95(9999): "n", line: 1, col: 52
-                            EscapedChar(9999)
-                              UnescapedChar(9999)
-                                Letter(9999)
-                                  LowercaseLetter(9999)
-                                    TOKEN_88(9999): "g", line: 1, col: 53
-                            TOKEN_3(9999): """, line: 1, col: 54
-=======
                         ValueEqRhs(9999)
                           EqualityOperator(9999)
                             TOKEN_2(9999): "!", line: 1, col: 39
                             TOKEN_29(9999): "=", line: 1, col: 40
->>>>>>> 0b2776cf
                             Spaces(9999)
                               Space(9999)
                                 TOKEN_1(9999): " ", line: 1, col: 41
@@ -293,18 +204,6 @@
                               Space(9999)
                                 TOKEN_1(9999): " ", line: 1, col: 64
                         ValueOpRhs(9999)
-<<<<<<< HEAD
-                          Operator(9999)
-                            TOKEN_29(9999): "=", line: 1, col: 65
-                            Spaces(9999)
-                              Space(9999)
-                                TOKEN_1(9999): " ", line: 1, col: 66
-                          Value(9999)
-                            Property(9999)
-                              Identifier(9999)
-                                LowercaseLetter(9999)
-                                  TOKEN_83(9999): "b", line: 1, col: 67
-=======
                           ValueEqRhs(9999)
                             EqualityOperator(9999)
                               TOKEN_29(9999): "=", line: 1, col: 65
@@ -317,7 +216,6 @@
                                   Identifier(9999)
                                     LowercaseLetter(9999)
                                       TOKEN_83(9999): "b", line: 1, col: 67
->>>>>>> 0b2776cf
             ClosingBrace(9999)
               TOKEN_9(9999): ")", line: 1, col: 68
               Spaces(9999)
