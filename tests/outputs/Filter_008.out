--- conflicted
+++ resolved
@@ -30,15 +30,6 @@
                                   LowercaseLetter(9999)
                                     TOKEN_82(9999): "a", line: 1, col: 8
                               ValueOpRhs(9999)
-<<<<<<< HEAD
-                                Operator(9999)
-                                  TOKEN_30(9999): ">", line: 1, col: 9
-                                Value(9999)
-                                  Property(9999)
-                                    Identifier(9999)
-                                      LowercaseLetter(9999)
-                                        TOKEN_83(9999): "b", line: 1, col: 10
-=======
                                 ValueRelCompRhs(9999)
                                   RelativeComparisonOperator(9999)
                                     TOKEN_30(9999): ">", line: 1, col: 9
@@ -47,7 +38,6 @@
                                       Identifier(9999)
                                         LowercaseLetter(9999)
                                           TOKEN_83(9999): "b", line: 1, col: 10
->>>>>>> 0b2776cf
                     ClosingBrace(9999)
                       TOKEN_9(9999): ")", line: 1, col: 11
               ClosingBrace(9999)
