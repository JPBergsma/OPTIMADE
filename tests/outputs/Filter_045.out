Parse tree from tests/cases/Filter_045.inp:
Filter(9999)
  Expression(9999)
    ExpressionClause(9999)
      ExpressionPhrase(9999)
        NOT(9999)
          TOKEN_57(9999): "NOT", line: 1, col: 1
          Spaces(9999)
            Space(9999)
              TOKEN_1(9999): " ", line: 1, col: 4
        OpeningBrace(9999)
          TOKEN_8(9999): "(", line: 1, col: 5
          Spaces(9999)
            Space(9999)
              TOKEN_1(9999): " ", line: 1, col: 6
        Expression(9999)
          ExpressionClause(9999)
            ExpressionPhrase(9999)
              Comparison(9999)
                PropertyFirstComparison(9999)
                  Property(9999)
                    Identifier(9999)
                      LowercaseLetter(9999)
                        TOKEN_84(9999): "c", line: 1, col: 7
                      LowercaseLetter(9999)
                        TOKEN_89(9999): "h", line: 1, col: 8
                      LowercaseLetter(9999)
                        TOKEN_86(9999): "e", line: 1, col: 9
                      LowercaseLetter(9999)
                        TOKEN_94(9999): "m", line: 1, col: 10
                      LowercaseLetter(9999)
                        TOKEN_90(9999): "i", line: 1, col: 11
                      LowercaseLetter(9999)
                        TOKEN_84(9999): "c", line: 1, col: 12
                      LowercaseLetter(9999)
                        TOKEN_82(9999): "a", line: 1, col: 13
                      LowercaseLetter(9999)
                        TOKEN_93(9999): "l", line: 1, col: 14
                      LowercaseLetter(9999)
                        TOKEN_80(9999): "_", line: 1, col: 15
                      LowercaseLetter(9999)
                        TOKEN_87(9999): "f", line: 1, col: 16
                      LowercaseLetter(9999)
                        TOKEN_96(9999): "o", line: 1, col: 17
                      LowercaseLetter(9999)
                        TOKEN_99(9999): "r", line: 1, col: 18
                      LowercaseLetter(9999)
                        TOKEN_94(9999): "m", line: 1, col: 19
                      LowercaseLetter(9999)
                        TOKEN_102(9999): "u", line: 1, col: 20
                      LowercaseLetter(9999)
                        TOKEN_93(9999): "l", line: 1, col: 21
                      LowercaseLetter(9999)
                        TOKEN_82(9999): "a", line: 1, col: 22
                      Spaces(9999)
                        Space(9999)
                          TOKEN_1(9999): " ", line: 1, col: 23
                  ValueOpRhs(9999)
<<<<<<< HEAD
                    Operator(9999)
                      TOKEN_29(9999): "=", line: 1, col: 24
                      Spaces(9999)
                        Space(9999)
                          TOKEN_1(9999): " ", line: 1, col: 25
                    Value(9999)
                      String(9999)
                        TOKEN_3(9999): """, line: 1, col: 26
                        EscapedChar(9999)
                          UnescapedChar(9999)
                            Letter(9999)
                              UppercaseLetter(9999)
                                TOKEN_33(9999): "A", line: 1, col: 27
                        EscapedChar(9999)
                          UnescapedChar(9999)
                            Letter(9999)
                              LowercaseLetter(9999)
                                TOKEN_93(9999): "l", line: 1, col: 28
                        TOKEN_3(9999): """, line: 1, col: 29
=======
                    ValueEqRhs(9999)
                      EqualityOperator(9999)
                        TOKEN_29(9999): "=", line: 1, col: 24
>>>>>>> 0b2776cf
                        Spaces(9999)
                          Space(9999)
                            TOKEN_1(9999): " ", line: 1, col: 25
                      Value(9999)
                        OrderedValue(9999)
                          OrderedConstant(9999)
                            String(9999)
                              TOKEN_3(9999): """, line: 1, col: 26
                              EscapedChar(9999)
                                UnescapedChar(9999)
                                  Letter(9999)
                                    UppercaseLetter(9999)
                                      TOKEN_33(9999): "A", line: 1, col: 27
                              EscapedChar(9999)
                                UnescapedChar(9999)
                                  Letter(9999)
                                    LowercaseLetter(9999)
                                      TOKEN_93(9999): "l", line: 1, col: 28
                              TOKEN_3(9999): """, line: 1, col: 29
                              Spaces(9999)
                                Space(9999)
                                  TOKEN_1(9999): " ", line: 1, col: 30
            AND(9999)
              TOKEN_35(9999): "AND", line: 1, col: 31
              Spaces(9999)
                Space(9999)
                  TOKEN_1(9999): " ", line: 1, col: 34
            ExpressionClause(9999)
              ExpressionPhrase(9999)
                Comparison(9999)
                  PropertyFirstComparison(9999)
                    Property(9999)
                      Identifier(9999)
                        LowercaseLetter(9999)
                          TOKEN_97(9999): "p", line: 1, col: 35
                        LowercaseLetter(9999)
                          TOKEN_99(9999): "r", line: 1, col: 36
                        LowercaseLetter(9999)
                          TOKEN_96(9999): "o", line: 1, col: 37
                        LowercaseLetter(9999)
                          TOKEN_101(9999): "t", line: 1, col: 38
                        LowercaseLetter(9999)
                          TOKEN_96(9999): "o", line: 1, col: 39
                        LowercaseLetter(9999)
                          TOKEN_101(9999): "t", line: 1, col: 40
                        LowercaseLetter(9999)
                          TOKEN_106(9999): "y", line: 1, col: 41
                        LowercaseLetter(9999)
                          TOKEN_97(9999): "p", line: 1, col: 42
                        LowercaseLetter(9999)
                          TOKEN_86(9999): "e", line: 1, col: 43
                        LowercaseLetter(9999)
                          TOKEN_80(9999): "_", line: 1, col: 44
                        LowercaseLetter(9999)
                          TOKEN_87(9999): "f", line: 1, col: 45
                        LowercaseLetter(9999)
                          TOKEN_96(9999): "o", line: 1, col: 46
                        LowercaseLetter(9999)
                          TOKEN_99(9999): "r", line: 1, col: 47
                        LowercaseLetter(9999)
                          TOKEN_94(9999): "m", line: 1, col: 48
                        LowercaseLetter(9999)
                          TOKEN_102(9999): "u", line: 1, col: 49
                        LowercaseLetter(9999)
                          TOKEN_93(9999): "l", line: 1, col: 50
                        LowercaseLetter(9999)
                          TOKEN_82(9999): "a", line: 1, col: 51
                        Spaces(9999)
                          Space(9999)
                            TOKEN_1(9999): " ", line: 1, col: 52
                    ValueOpRhs(9999)
                      ValueEqRhs(9999)
                        EqualityOperator(9999)
                          TOKEN_29(9999): "=", line: 1, col: 53
                          Spaces(9999)
                            Space(9999)
                              TOKEN_1(9999): " ", line: 1, col: 54
                        Value(9999)
                          OrderedValue(9999)
                            OrderedConstant(9999)
                              String(9999)
                                TOKEN_3(9999): """, line: 1, col: 55
                                EscapedChar(9999)
                                  UnescapedChar(9999)
                                    Letter(9999)
                                      UppercaseLetter(9999)
                                        TOKEN_33(9999): "A", line: 1, col: 56
                                TOKEN_3(9999): """, line: 1, col: 57
                                Spaces(9999)
                                  Space(9999)
                                    TOKEN_1(9999): " ", line: 1, col: 58
          OR(9999)
            TOKEN_60(9999): "OR", line: 1, col: 59
            Spaces(9999)
              Space(9999)
                TOKEN_1(9999): " ", line: 1, col: 61
          Expression(9999)
            ExpressionClause(9999)
              ExpressionPhrase(9999)
                Comparison(9999)
                  PropertyFirstComparison(9999)
                    Property(9999)
                      Identifier(9999)
                        LowercaseLetter(9999)
                          TOKEN_97(9999): "p", line: 1, col: 62
                        LowercaseLetter(9999)
                          TOKEN_99(9999): "r", line: 1, col: 63
                        LowercaseLetter(9999)
                          TOKEN_96(9999): "o", line: 1, col: 64
                        LowercaseLetter(9999)
                          TOKEN_101(9999): "t", line: 1, col: 65
                        LowercaseLetter(9999)
                          TOKEN_96(9999): "o", line: 1, col: 66
                        LowercaseLetter(9999)
                          TOKEN_101(9999): "t", line: 1, col: 67
                        LowercaseLetter(9999)
                          TOKEN_106(9999): "y", line: 1, col: 68
                        LowercaseLetter(9999)
                          TOKEN_97(9999): "p", line: 1, col: 69
                        LowercaseLetter(9999)
                          TOKEN_86(9999): "e", line: 1, col: 70
                        LowercaseLetter(9999)
                          TOKEN_80(9999): "_", line: 1, col: 71
                        LowercaseLetter(9999)
                          TOKEN_87(9999): "f", line: 1, col: 72
                        LowercaseLetter(9999)
                          TOKEN_96(9999): "o", line: 1, col: 73
                        LowercaseLetter(9999)
                          TOKEN_99(9999): "r", line: 1, col: 74
                        LowercaseLetter(9999)
                          TOKEN_94(9999): "m", line: 1, col: 75
                        LowercaseLetter(9999)
                          TOKEN_102(9999): "u", line: 1, col: 76
                        LowercaseLetter(9999)
                          TOKEN_93(9999): "l", line: 1, col: 77
                        LowercaseLetter(9999)
                          TOKEN_82(9999): "a", line: 1, col: 78
                        Spaces(9999)
                          Space(9999)
                            TOKEN_1(9999): " ", line: 1, col: 79
                    ValueOpRhs(9999)
<<<<<<< HEAD
                      Operator(9999)
                        TOKEN_29(9999): "=", line: 1, col: 80
                        Spaces(9999)
                          Space(9999)
                            TOKEN_1(9999): " ", line: 1, col: 81
                      Value(9999)
                        String(9999)
                          TOKEN_3(9999): """, line: 1, col: 82
                          EscapedChar(9999)
                            UnescapedChar(9999)
                              Letter(9999)
                                UppercaseLetter(9999)
                                  TOKEN_46(9999): "H", line: 1, col: 83
                          EscapedChar(9999)
                            UnescapedChar(9999)
                              Digit(9999)
                                TOKEN_18(9999): "2", line: 1, col: 84
                          EscapedChar(9999)
                            UnescapedChar(9999)
                              Letter(9999)
                                UppercaseLetter(9999)
                                  TOKEN_58(9999): "O", line: 1, col: 85
                          TOKEN_3(9999): """, line: 1, col: 86
=======
                      ValueEqRhs(9999)
                        EqualityOperator(9999)
                          TOKEN_29(9999): "=", line: 1, col: 80
>>>>>>> 0b2776cf
                          Spaces(9999)
                            Space(9999)
                              TOKEN_1(9999): " ", line: 1, col: 81
                        Value(9999)
                          OrderedValue(9999)
                            OrderedConstant(9999)
                              String(9999)
                                TOKEN_3(9999): """, line: 1, col: 82
                                EscapedChar(9999)
                                  UnescapedChar(9999)
                                    Letter(9999)
                                      UppercaseLetter(9999)
                                        TOKEN_46(9999): "H", line: 1, col: 83
                                EscapedChar(9999)
                                  UnescapedChar(9999)
                                    Digit(9999)
                                      TOKEN_18(9999): "2", line: 1, col: 84
                                EscapedChar(9999)
                                  UnescapedChar(9999)
                                    Letter(9999)
                                      UppercaseLetter(9999)
                                        TOKEN_58(9999): "O", line: 1, col: 85
                                TOKEN_3(9999): """, line: 1, col: 86
                                Spaces(9999)
                                  Space(9999)
                                    TOKEN_1(9999): " ", line: 1, col: 87
              AND(9999)
                TOKEN_35(9999): "AND", line: 1, col: 88
                Spaces(9999)
                  Space(9999)
                    TOKEN_1(9999): " ", line: 1, col: 91
              ExpressionClause(9999)
                ExpressionPhrase(9999)
                  NOT(9999)
                    TOKEN_57(9999): "NOT", line: 1, col: 92
                    Spaces(9999)
                      Space(9999)
                        TOKEN_1(9999): " ", line: 1, col: 95
                  Comparison(9999)
                    PropertyFirstComparison(9999)
                      Property(9999)
                        Identifier(9999)
                          LowercaseLetter(9999)
                            TOKEN_84(9999): "c", line: 1, col: 96
                          LowercaseLetter(9999)
                            TOKEN_89(9999): "h", line: 1, col: 97
                          LowercaseLetter(9999)
                            TOKEN_86(9999): "e", line: 1, col: 98
                          LowercaseLetter(9999)
                            TOKEN_94(9999): "m", line: 1, col: 99
                          LowercaseLetter(9999)
                            TOKEN_90(9999): "i", line: 1, col: 100
                          LowercaseLetter(9999)
                            TOKEN_84(9999): "c", line: 1, col: 101
                          LowercaseLetter(9999)
                            TOKEN_82(9999): "a", line: 1, col: 102
                          LowercaseLetter(9999)
                            TOKEN_93(9999): "l", line: 1, col: 103
                          LowercaseLetter(9999)
                            TOKEN_80(9999): "_", line: 1, col: 104
                          LowercaseLetter(9999)
                            TOKEN_87(9999): "f", line: 1, col: 105
                          LowercaseLetter(9999)
                            TOKEN_96(9999): "o", line: 1, col: 106
                          LowercaseLetter(9999)
                            TOKEN_99(9999): "r", line: 1, col: 107
                          LowercaseLetter(9999)
                            TOKEN_94(9999): "m", line: 1, col: 108
                          LowercaseLetter(9999)
                            TOKEN_102(9999): "u", line: 1, col: 109
                          LowercaseLetter(9999)
                            TOKEN_93(9999): "l", line: 1, col: 110
                          LowercaseLetter(9999)
                            TOKEN_82(9999): "a", line: 1, col: 111
                          Spaces(9999)
                            Space(9999)
                              TOKEN_1(9999): " ", line: 1, col: 112
                      ValueOpRhs(9999)
<<<<<<< HEAD
                        Operator(9999)
                          TOKEN_29(9999): "=", line: 1, col: 113
                          Spaces(9999)
                            Space(9999)
                              TOKEN_1(9999): " ", line: 1, col: 114
                        Value(9999)
                          String(9999)
                            TOKEN_3(9999): """, line: 1, col: 115
                            EscapedChar(9999)
                              UnescapedChar(9999)
                                Letter(9999)
                                  UppercaseLetter(9999)
                                    TOKEN_66(9999): "T", line: 1, col: 116
                            EscapedChar(9999)
                              UnescapedChar(9999)
                                Letter(9999)
                                  LowercaseLetter(9999)
                                    TOKEN_90(9999): "i", line: 1, col: 117
                            TOKEN_3(9999): """, line: 1, col: 118
=======
                        ValueEqRhs(9999)
                          EqualityOperator(9999)
                            TOKEN_29(9999): "=", line: 1, col: 113
>>>>>>> 0b2776cf
                            Spaces(9999)
                              Space(9999)
                                TOKEN_1(9999): " ", line: 1, col: 114
                          Value(9999)
                            OrderedValue(9999)
                              OrderedConstant(9999)
                                String(9999)
                                  TOKEN_3(9999): """, line: 1, col: 115
                                  EscapedChar(9999)
                                    UnescapedChar(9999)
                                      Letter(9999)
                                        UppercaseLetter(9999)
                                          TOKEN_66(9999): "T", line: 1, col: 116
                                  EscapedChar(9999)
                                    UnescapedChar(9999)
                                      Letter(9999)
                                        LowercaseLetter(9999)
                                          TOKEN_90(9999): "i", line: 1, col: 117
                                  TOKEN_3(9999): """, line: 1, col: 118
                                  Spaces(9999)
                                    Space(9999)
                                      TOKEN_1(9999): " ", line: 1, col: 119
        ClosingBrace(9999)
          TOKEN_9(9999): ")", line: 1, col: 120<|MERGE_RESOLUTION|>--- conflicted
+++ resolved
@@ -56,31 +56,9 @@
                         Space(9999)
                           TOKEN_1(9999): " ", line: 1, col: 23
                   ValueOpRhs(9999)
-<<<<<<< HEAD
-                    Operator(9999)
-                      TOKEN_29(9999): "=", line: 1, col: 24
-                      Spaces(9999)
-                        Space(9999)
-                          TOKEN_1(9999): " ", line: 1, col: 25
-                    Value(9999)
-                      String(9999)
-                        TOKEN_3(9999): """, line: 1, col: 26
-                        EscapedChar(9999)
-                          UnescapedChar(9999)
-                            Letter(9999)
-                              UppercaseLetter(9999)
-                                TOKEN_33(9999): "A", line: 1, col: 27
-                        EscapedChar(9999)
-                          UnescapedChar(9999)
-                            Letter(9999)
-                              LowercaseLetter(9999)
-                                TOKEN_93(9999): "l", line: 1, col: 28
-                        TOKEN_3(9999): """, line: 1, col: 29
-=======
                     ValueEqRhs(9999)
                       EqualityOperator(9999)
                         TOKEN_29(9999): "=", line: 1, col: 24
->>>>>>> 0b2776cf
                         Spaces(9999)
                           Space(9999)
                             TOKEN_1(9999): " ", line: 1, col: 25
@@ -222,35 +200,9 @@
                           Space(9999)
                             TOKEN_1(9999): " ", line: 1, col: 79
                     ValueOpRhs(9999)
-<<<<<<< HEAD
-                      Operator(9999)
-                        TOKEN_29(9999): "=", line: 1, col: 80
-                        Spaces(9999)
-                          Space(9999)
-                            TOKEN_1(9999): " ", line: 1, col: 81
-                      Value(9999)
-                        String(9999)
-                          TOKEN_3(9999): """, line: 1, col: 82
-                          EscapedChar(9999)
-                            UnescapedChar(9999)
-                              Letter(9999)
-                                UppercaseLetter(9999)
-                                  TOKEN_46(9999): "H", line: 1, col: 83
-                          EscapedChar(9999)
-                            UnescapedChar(9999)
-                              Digit(9999)
-                                TOKEN_18(9999): "2", line: 1, col: 84
-                          EscapedChar(9999)
-                            UnescapedChar(9999)
-                              Letter(9999)
-                                UppercaseLetter(9999)
-                                  TOKEN_58(9999): "O", line: 1, col: 85
-                          TOKEN_3(9999): """, line: 1, col: 86
-=======
                       ValueEqRhs(9999)
                         EqualityOperator(9999)
                           TOKEN_29(9999): "=", line: 1, col: 80
->>>>>>> 0b2776cf
                           Spaces(9999)
                             Space(9999)
                               TOKEN_1(9999): " ", line: 1, col: 81
@@ -329,31 +281,9 @@
                             Space(9999)
                               TOKEN_1(9999): " ", line: 1, col: 112
                       ValueOpRhs(9999)
-<<<<<<< HEAD
-                        Operator(9999)
-                          TOKEN_29(9999): "=", line: 1, col: 113
-                          Spaces(9999)
-                            Space(9999)
-                              TOKEN_1(9999): " ", line: 1, col: 114
-                        Value(9999)
-                          String(9999)
-                            TOKEN_3(9999): """, line: 1, col: 115
-                            EscapedChar(9999)
-                              UnescapedChar(9999)
-                                Letter(9999)
-                                  UppercaseLetter(9999)
-                                    TOKEN_66(9999): "T", line: 1, col: 116
-                            EscapedChar(9999)
-                              UnescapedChar(9999)
-                                Letter(9999)
-                                  LowercaseLetter(9999)
-                                    TOKEN_90(9999): "i", line: 1, col: 117
-                            TOKEN_3(9999): """, line: 1, col: 118
-=======
                         ValueEqRhs(9999)
                           EqualityOperator(9999)
                             TOKEN_29(9999): "=", line: 1, col: 113
->>>>>>> 0b2776cf
                             Spaces(9999)
                               Space(9999)
                                 TOKEN_1(9999): " ", line: 1, col: 114
