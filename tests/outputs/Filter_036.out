Parse tree from tests/cases/Filter_036.inp:
Filter(9999)
  Expression(9999)
    ExpressionClause(9999)
      ExpressionPhrase(9999)
        Comparison(9999)
          PropertyFirstComparison(9999)
            Property(9999)
              Identifier(9999)
                LowercaseLetter(9999)
                  TOKEN_86(9999): "e", line: 1, col: 1
                LowercaseLetter(9999)
                  TOKEN_93(9999): "l", line: 1, col: 2
                LowercaseLetter(9999)
                  TOKEN_86(9999): "e", line: 1, col: 3
                LowercaseLetter(9999)
                  TOKEN_94(9999): "m", line: 1, col: 4
                LowercaseLetter(9999)
                  TOKEN_86(9999): "e", line: 1, col: 5
                LowercaseLetter(9999)
                  TOKEN_95(9999): "n", line: 1, col: 6
                LowercaseLetter(9999)
                  TOKEN_101(9999): "t", line: 1, col: 7
                LowercaseLetter(9999)
                  TOKEN_100(9999): "s", line: 1, col: 8
            SetZipOpRhs(9999)
              PropertyZipAddon(9999)
                Colon(9999)
                  TOKEN_26(9999): ":", line: 1, col: 9
                Property(9999)
                  Identifier(9999)
                    LowercaseLetter(9999)
                      TOKEN_86(9999): "e", line: 1, col: 10
                    LowercaseLetter(9999)
                      TOKEN_93(9999): "l", line: 1, col: 11
                    LowercaseLetter(9999)
                      TOKEN_86(9999): "e", line: 1, col: 12
                    LowercaseLetter(9999)
                      TOKEN_94(9999): "m", line: 1, col: 13
                    LowercaseLetter(9999)
                      TOKEN_86(9999): "e", line: 1, col: 14
                    LowercaseLetter(9999)
                      TOKEN_95(9999): "n", line: 1, col: 15
                    LowercaseLetter(9999)
                      TOKEN_101(9999): "t", line: 1, col: 16
                    LowercaseLetter(9999)
                      TOKEN_100(9999): "s", line: 1, col: 17
                Colon(9999)
                  TOKEN_26(9999): ":", line: 1, col: 18
                Property(9999)
                  Identifier(9999)
                    LowercaseLetter(9999)
                      TOKEN_86(9999): "e", line: 1, col: 19
                    LowercaseLetter(9999)
                      TOKEN_93(9999): "l", line: 1, col: 20
                    LowercaseLetter(9999)
                      TOKEN_86(9999): "e", line: 1, col: 21
                    LowercaseLetter(9999)
                      TOKEN_94(9999): "m", line: 1, col: 22
                    LowercaseLetter(9999)
                      TOKEN_86(9999): "e", line: 1, col: 23
                    LowercaseLetter(9999)
                      TOKEN_95(9999): "n", line: 1, col: 24
                    LowercaseLetter(9999)
                      TOKEN_101(9999): "t", line: 1, col: 25
                    LowercaseLetter(9999)
                      TOKEN_80(9999): "_", line: 1, col: 26
                    LowercaseLetter(9999)
                      TOKEN_84(9999): "c", line: 1, col: 27
                    LowercaseLetter(9999)
                      TOKEN_96(9999): "o", line: 1, col: 28
                    LowercaseLetter(9999)
                      TOKEN_102(9999): "u", line: 1, col: 29
                    LowercaseLetter(9999)
                      TOKEN_95(9999): "n", line: 1, col: 30
                    LowercaseLetter(9999)
                      TOKEN_101(9999): "t", line: 1, col: 31
                    LowercaseLetter(9999)
                      TOKEN_100(9999): "s", line: 1, col: 32
                    Spaces(9999)
                      Space(9999)
                        TOKEN_1(9999): " ", line: 1, col: 33
              HAS(9999)
                TOKEN_47(9999): "HAS", line: 1, col: 34
                Spaces(9999)
                  Space(9999)
                    TOKEN_1(9999): " ", line: 1, col: 37
              ValueZip(9999)
<<<<<<< HEAD
                Value(9999)
                  String(9999)
                    TOKEN_3(9999): """, line: 1, col: 38
                    EscapedChar(9999)
                      UnescapedChar(9999)
                        Letter(9999)
                          UppercaseLetter(9999)
                            TOKEN_46(9999): "H", line: 1, col: 39
                    TOKEN_3(9999): """, line: 1, col: 40
=======
                ValueListEntry(9999)
                  Value(9999)
                    OrderedValue(9999)
                      OrderedConstant(9999)
                        String(9999)
                          TOKEN_3(9999): """, line: 1, col: 38
                          EscapedChar(9999)
                            UnescapedChar(9999)
                              Letter(9999)
                                UppercaseLetter(9999)
                                  TOKEN_46(9999): "H", line: 1, col: 39
                          TOKEN_3(9999): """, line: 1, col: 40
>>>>>>> 0b2776cf
                Colon(9999)
                  TOKEN_26(9999): ":", line: 1, col: 41
                ValueListEntry(9999)
                  Value(9999)
                    OrderedValue(9999)
                      OrderedConstant(9999)
                        Number(9999)
                          Digits(9999)
                            Digit(9999)
                              TOKEN_22(9999): "6", line: 1, col: 42
                          Spaces(9999)
                            Space(9999)
                              nl(9999)
                                SPECIAL_1(9999): "(...)", line: 1, col: 43<|MERGE_RESOLUTION|>--- conflicted
+++ resolved
@@ -86,17 +86,6 @@
                   Space(9999)
                     TOKEN_1(9999): " ", line: 1, col: 37
               ValueZip(9999)
-<<<<<<< HEAD
-                Value(9999)
-                  String(9999)
-                    TOKEN_3(9999): """, line: 1, col: 38
-                    EscapedChar(9999)
-                      UnescapedChar(9999)
-                        Letter(9999)
-                          UppercaseLetter(9999)
-                            TOKEN_46(9999): "H", line: 1, col: 39
-                    TOKEN_3(9999): """, line: 1, col: 40
-=======
                 ValueListEntry(9999)
                   Value(9999)
                     OrderedValue(9999)
@@ -109,7 +98,6 @@
                                 UppercaseLetter(9999)
                                   TOKEN_46(9999): "H", line: 1, col: 39
                           TOKEN_3(9999): """, line: 1, col: 40
->>>>>>> 0b2776cf
                 Colon(9999)
                   TOKEN_26(9999): ":", line: 1, col: 41
                 ValueListEntry(9999)
