--- conflicted
+++ resolved
@@ -43,21 +43,6 @@
               CONTAINS(9999)
                 TOKEN_39(9999): "CONTAINS", line: 1, col: 17
               Value(9999)
-<<<<<<< HEAD
-                String(9999)
-                  TOKEN_3(9999): """, line: 1, col: 25
-                  EscapedChar(9999)
-                    UnescapedChar(9999)
-                      Letter(9999)
-                        UppercaseLetter(9999)
-                          TOKEN_33(9999): "A", line: 1, col: 26
-                  EscapedChar(9999)
-                    UnescapedChar(9999)
-                      Letter(9999)
-                        LowercaseLetter(9999)
-                          TOKEN_93(9999): "l", line: 1, col: 27
-                  TOKEN_3(9999): """, line: 1, col: 28
-=======
                 OrderedValue(9999)
                   OrderedConstant(9999)
                     String(9999)
@@ -73,7 +58,6 @@
                             LowercaseLetter(9999)
                               TOKEN_93(9999): "l", line: 1, col: 27
                       TOKEN_3(9999): """, line: 1, col: 28
->>>>>>> 0b2776cf
       AND(9999)
         TOKEN_35(9999): "AND", line: 1, col: 29
       ExpressionClause(9999)
@@ -118,21 +102,6 @@
                 STARTS(9999)
                   TOKEN_65(9999): "STARTS", line: 1, col: 48
                 Value(9999)
-<<<<<<< HEAD
-                  String(9999)
-                    TOKEN_3(9999): """, line: 1, col: 54
-                    EscapedChar(9999)
-                      UnescapedChar(9999)
-                        Letter(9999)
-                          UppercaseLetter(9999)
-                            TOKEN_33(9999): "A", line: 1, col: 55
-                    EscapedChar(9999)
-                      UnescapedChar(9999)
-                        Letter(9999)
-                          LowercaseLetter(9999)
-                            TOKEN_93(9999): "l", line: 1, col: 56
-                    TOKEN_3(9999): """, line: 1, col: 57
-=======
                   OrderedValue(9999)
                     OrderedConstant(9999)
                       String(9999)
@@ -148,7 +117,6 @@
                               LowercaseLetter(9999)
                                 TOKEN_93(9999): "l", line: 1, col: 56
                         TOKEN_3(9999): """, line: 1, col: 57
->>>>>>> 0b2776cf
         AND(9999)
           TOKEN_35(9999): "AND", line: 1, col: 58
         ExpressionClause(9999)
@@ -193,25 +161,6 @@
                   ENDS(9999)
                     TOKEN_42(9999): "ENDS", line: 1, col: 77
                   Value(9999)
-<<<<<<< HEAD
-                    String(9999)
-                      TOKEN_3(9999): """, line: 1, col: 81
-                      EscapedChar(9999)
-                        UnescapedChar(9999)
-                          Letter(9999)
-                            UppercaseLetter(9999)
-                              TOKEN_33(9999): "A", line: 1, col: 82
-                      EscapedChar(9999)
-                        UnescapedChar(9999)
-                          Letter(9999)
-                            LowercaseLetter(9999)
-                              TOKEN_93(9999): "l", line: 1, col: 83
-                      TOKEN_3(9999): """, line: 1, col: 84
-                      Spaces(9999)
-                        Space(9999)
-                          nl(9999)
-                            SPECIAL_1(9999): "(...)", line: 1, col: 85
-=======
                     OrderedValue(9999)
                       OrderedConstant(9999)
                         String(9999)
@@ -230,5 +179,4 @@
                           Spaces(9999)
                             Space(9999)
                               nl(9999)
-                                SPECIAL_1(9999): "(...)", line: 1, col: 85
->>>>>>> 0b2776cf
+                                SPECIAL_1(9999): "(...)", line: 1, col: 85