Parse tree from tests/cases/Filter_033.inp:
Filter(9999)
  Expression(9999)
    ExpressionClause(9999)
      ExpressionPhrase(9999)
        Comparison(9999)
          PropertyFirstComparison(9999)
            Property(9999)
              Identifier(9999)
                LowercaseLetter(9999)
                  TOKEN_86(9999): "e", line: 1, col: 1
                LowercaseLetter(9999)
                  TOKEN_93(9999): "l", line: 1, col: 2
                LowercaseLetter(9999)
                  TOKEN_86(9999): "e", line: 1, col: 3
                LowercaseLetter(9999)
                  TOKEN_94(9999): "m", line: 1, col: 4
                LowercaseLetter(9999)
                  TOKEN_86(9999): "e", line: 1, col: 5
                LowercaseLetter(9999)
                  TOKEN_95(9999): "n", line: 1, col: 6
                LowercaseLetter(9999)
                  TOKEN_101(9999): "t", line: 1, col: 7
                LowercaseLetter(9999)
                  TOKEN_100(9999): "s", line: 1, col: 8
                Spaces(9999)
                  Space(9999)
                    TOKEN_1(9999): " ", line: 1, col: 9
            SetOpRhs(9999)
              HAS(9999)
                TOKEN_47(9999): "HAS", line: 1, col: 10
                Spaces(9999)
                  Space(9999)
                    TOKEN_1(9999): " ", line: 1, col: 13
              Value(9999)
<<<<<<< HEAD
                String(9999)
                  TOKEN_3(9999): """, line: 1, col: 14
                  EscapedChar(9999)
                    UnescapedChar(9999)
                      Letter(9999)
                        UppercaseLetter(9999)
                          TOKEN_46(9999): "H", line: 1, col: 15
                  TOKEN_3(9999): """, line: 1, col: 16
                  Spaces(9999)
                    Space(9999)
                      TOKEN_1(9999): " ", line: 1, col: 17
=======
                OrderedValue(9999)
                  OrderedConstant(9999)
                    String(9999)
                      TOKEN_3(9999): """, line: 1, col: 14
                      EscapedChar(9999)
                        UnescapedChar(9999)
                          Letter(9999)
                            UppercaseLetter(9999)
                              TOKEN_46(9999): "H", line: 1, col: 15
                      TOKEN_3(9999): """, line: 1, col: 16
                      Spaces(9999)
                        Space(9999)
                          TOKEN_1(9999): " ", line: 1, col: 17
>>>>>>> 0b2776cf
      AND(9999)
        TOKEN_35(9999): "AND", line: 1, col: 18
        Spaces(9999)
          Space(9999)
            TOKEN_1(9999): " ", line: 1, col: 21
      ExpressionClause(9999)
        ExpressionPhrase(9999)
          Comparison(9999)
            PropertyFirstComparison(9999)
              Property(9999)
                Identifier(9999)
                  LowercaseLetter(9999)
                    TOKEN_86(9999): "e", line: 1, col: 22
                  LowercaseLetter(9999)
                    TOKEN_93(9999): "l", line: 1, col: 23
                  LowercaseLetter(9999)
                    TOKEN_86(9999): "e", line: 1, col: 24
                  LowercaseLetter(9999)
                    TOKEN_94(9999): "m", line: 1, col: 25
                  LowercaseLetter(9999)
                    TOKEN_86(9999): "e", line: 1, col: 26
                  LowercaseLetter(9999)
                    TOKEN_95(9999): "n", line: 1, col: 27
                  LowercaseLetter(9999)
                    TOKEN_101(9999): "t", line: 1, col: 28
                  LowercaseLetter(9999)
                    TOKEN_100(9999): "s", line: 1, col: 29
                  Spaces(9999)
                    Space(9999)
                      TOKEN_1(9999): " ", line: 1, col: 30
              SetOpRhs(9999)
                HAS(9999)
                  TOKEN_47(9999): "HAS", line: 1, col: 31
                  Spaces(9999)
                    Space(9999)
                      TOKEN_1(9999): " ", line: 1, col: 34
                ALL(9999)
                  TOKEN_34(9999): "ALL", line: 1, col: 35
                  Spaces(9999)
                    Space(9999)
                      TOKEN_1(9999): " ", line: 1, col: 38
                ValueList(9999)
<<<<<<< HEAD
                  Value(9999)
                    String(9999)
                      TOKEN_3(9999): """, line: 1, col: 39
                      EscapedChar(9999)
                        UnescapedChar(9999)
                          Letter(9999)
                            UppercaseLetter(9999)
                              TOKEN_46(9999): "H", line: 1, col: 40
                      TOKEN_3(9999): """, line: 1, col: 41
                      Spaces(9999)
                        Space(9999)
                          TOKEN_1(9999): " ", line: 1, col: 42
=======
                  ValueListEntry(9999)
                    Value(9999)
                      OrderedValue(9999)
                        OrderedConstant(9999)
                          String(9999)
                            TOKEN_3(9999): """, line: 1, col: 39
                            EscapedChar(9999)
                              UnescapedChar(9999)
                                Letter(9999)
                                  UppercaseLetter(9999)
                                    TOKEN_46(9999): "H", line: 1, col: 40
                            TOKEN_3(9999): """, line: 1, col: 41
                            Spaces(9999)
                              Space(9999)
                                TOKEN_1(9999): " ", line: 1, col: 42
>>>>>>> 0b2776cf
        AND(9999)
          TOKEN_35(9999): "AND", line: 1, col: 43
          Spaces(9999)
            Space(9999)
              TOKEN_1(9999): " ", line: 1, col: 46
        ExpressionClause(9999)
          ExpressionPhrase(9999)
            Comparison(9999)
              PropertyFirstComparison(9999)
                Property(9999)
                  Identifier(9999)
                    LowercaseLetter(9999)
                      TOKEN_86(9999): "e", line: 1, col: 47
                    LowercaseLetter(9999)
                      TOKEN_93(9999): "l", line: 1, col: 48
                    LowercaseLetter(9999)
                      TOKEN_86(9999): "e", line: 1, col: 49
                    LowercaseLetter(9999)
                      TOKEN_94(9999): "m", line: 1, col: 50
                    LowercaseLetter(9999)
                      TOKEN_86(9999): "e", line: 1, col: 51
                    LowercaseLetter(9999)
                      TOKEN_95(9999): "n", line: 1, col: 52
                    LowercaseLetter(9999)
                      TOKEN_101(9999): "t", line: 1, col: 53
                    LowercaseLetter(9999)
                      TOKEN_100(9999): "s", line: 1, col: 54
                    Spaces(9999)
                      Space(9999)
                        TOKEN_1(9999): " ", line: 1, col: 55
                SetOpRhs(9999)
                  HAS(9999)
                    TOKEN_47(9999): "HAS", line: 1, col: 56
                    Spaces(9999)
                      Space(9999)
                        TOKEN_1(9999): " ", line: 1, col: 59
                  ONLY(9999)
                    TOKEN_59(9999): "ONLY", line: 1, col: 60
                    Spaces(9999)
                      Space(9999)
                        TOKEN_1(9999): " ", line: 1, col: 64
                  ValueList(9999)
<<<<<<< HEAD
                    Value(9999)
                      String(9999)
                        TOKEN_3(9999): """, line: 1, col: 65
                        EscapedChar(9999)
                          UnescapedChar(9999)
                            Letter(9999)
                              UppercaseLetter(9999)
                                TOKEN_46(9999): "H", line: 1, col: 66
                        TOKEN_3(9999): """, line: 1, col: 67
                        Spaces(9999)
                          Space(9999)
                            TOKEN_1(9999): " ", line: 1, col: 68
=======
                    ValueListEntry(9999)
                      Value(9999)
                        OrderedValue(9999)
                          OrderedConstant(9999)
                            String(9999)
                              TOKEN_3(9999): """, line: 1, col: 65
                              EscapedChar(9999)
                                UnescapedChar(9999)
                                  Letter(9999)
                                    UppercaseLetter(9999)
                                      TOKEN_46(9999): "H", line: 1, col: 66
                              TOKEN_3(9999): """, line: 1, col: 67
                              Spaces(9999)
                                Space(9999)
                                  TOKEN_1(9999): " ", line: 1, col: 68
>>>>>>> 0b2776cf
          AND(9999)
            TOKEN_35(9999): "AND", line: 1, col: 69
            Spaces(9999)
              Space(9999)
                TOKEN_1(9999): " ", line: 1, col: 72
          ExpressionClause(9999)
            ExpressionPhrase(9999)
              Comparison(9999)
                PropertyFirstComparison(9999)
                  Property(9999)
                    Identifier(9999)
                      LowercaseLetter(9999)
                        TOKEN_86(9999): "e", line: 1, col: 73
                      LowercaseLetter(9999)
                        TOKEN_93(9999): "l", line: 1, col: 74
                      LowercaseLetter(9999)
                        TOKEN_86(9999): "e", line: 1, col: 75
                      LowercaseLetter(9999)
                        TOKEN_94(9999): "m", line: 1, col: 76
                      LowercaseLetter(9999)
                        TOKEN_86(9999): "e", line: 1, col: 77
                      LowercaseLetter(9999)
                        TOKEN_95(9999): "n", line: 1, col: 78
                      LowercaseLetter(9999)
                        TOKEN_101(9999): "t", line: 1, col: 79
                      LowercaseLetter(9999)
                        TOKEN_100(9999): "s", line: 1, col: 80
                      Spaces(9999)
                        Space(9999)
                          TOKEN_1(9999): " ", line: 1, col: 81
                  SetOpRhs(9999)
                    HAS(9999)
                      TOKEN_47(9999): "HAS", line: 1, col: 82
                      Spaces(9999)
                        Space(9999)
                          TOKEN_1(9999): " ", line: 1, col: 85
                    ANY(9999)
                      TOKEN_36(9999): "ANY", line: 1, col: 86
                      Spaces(9999)
                        Space(9999)
                          TOKEN_1(9999): " ", line: 1, col: 89
                    ValueList(9999)
<<<<<<< HEAD
                      Value(9999)
                        String(9999)
                          TOKEN_3(9999): """, line: 1, col: 90
                          EscapedChar(9999)
                            UnescapedChar(9999)
                              Letter(9999)
                                UppercaseLetter(9999)
                                  TOKEN_46(9999): "H", line: 1, col: 91
                          TOKEN_3(9999): """, line: 1, col: 92
                          Spaces(9999)
                            Space(9999)
                              TOKEN_1(9999): " ", line: 1, col: 93
=======
                      ValueListEntry(9999)
                        Value(9999)
                          OrderedValue(9999)
                            OrderedConstant(9999)
                              String(9999)
                                TOKEN_3(9999): """, line: 1, col: 90
                                EscapedChar(9999)
                                  UnescapedChar(9999)
                                    Letter(9999)
                                      UppercaseLetter(9999)
                                        TOKEN_46(9999): "H", line: 1, col: 91
                                TOKEN_3(9999): """, line: 1, col: 92
                                Spaces(9999)
                                  Space(9999)
                                    TOKEN_1(9999): " ", line: 1, col: 93
>>>>>>> 0b2776cf
            AND(9999)
              TOKEN_35(9999): "AND", line: 1, col: 94
              Spaces(9999)
                Space(9999)
                  TOKEN_1(9999): " ", line: 1, col: 97
            ExpressionClause(9999)
              ExpressionPhrase(9999)
                Comparison(9999)
                  PropertyFirstComparison(9999)
                    Property(9999)
                      Identifier(9999)
                        LowercaseLetter(9999)
                          TOKEN_86(9999): "e", line: 1, col: 98
                        LowercaseLetter(9999)
                          TOKEN_93(9999): "l", line: 1, col: 99
                        LowercaseLetter(9999)
                          TOKEN_86(9999): "e", line: 1, col: 100
                        LowercaseLetter(9999)
                          TOKEN_94(9999): "m", line: 1, col: 101
                        LowercaseLetter(9999)
                          TOKEN_86(9999): "e", line: 1, col: 102
                        LowercaseLetter(9999)
                          TOKEN_95(9999): "n", line: 1, col: 103
                        LowercaseLetter(9999)
                          TOKEN_101(9999): "t", line: 1, col: 104
                        LowercaseLetter(9999)
                          TOKEN_100(9999): "s", line: 1, col: 105
                        Spaces(9999)
                          Space(9999)
                            TOKEN_1(9999): " ", line: 1, col: 106
                    SetOpRhs(9999)
                      HAS(9999)
                        TOKEN_47(9999): "HAS", line: 1, col: 107
                        Spaces(9999)
                          Space(9999)
                            TOKEN_1(9999): " ", line: 1, col: 110
                      ONLY(9999)
                        TOKEN_59(9999): "ONLY", line: 1, col: 111
                        Spaces(9999)
                          Space(9999)
                            TOKEN_1(9999): " ", line: 1, col: 115
                      ValueList(9999)
<<<<<<< HEAD
                        Value(9999)
                          String(9999)
                            TOKEN_3(9999): """, line: 1, col: 116
                            EscapedChar(9999)
                              UnescapedChar(9999)
                                Letter(9999)
                                  UppercaseLetter(9999)
                                    TOKEN_46(9999): "H", line: 1, col: 117
                            TOKEN_3(9999): """, line: 1, col: 118
=======
                        ValueListEntry(9999)
                          Value(9999)
                            OrderedValue(9999)
                              OrderedConstant(9999)
                                String(9999)
                                  TOKEN_3(9999): """, line: 1, col: 116
                                  EscapedChar(9999)
                                    UnescapedChar(9999)
                                      Letter(9999)
                                        UppercaseLetter(9999)
                                          TOKEN_46(9999): "H", line: 1, col: 117
                                  TOKEN_3(9999): """, line: 1, col: 118
>>>>>>> 0b2776cf
<|MERGE_RESOLUTION|>--- conflicted
+++ resolved
@@ -33,19 +33,6 @@
                   Space(9999)
                     TOKEN_1(9999): " ", line: 1, col: 13
               Value(9999)
-<<<<<<< HEAD
-                String(9999)
-                  TOKEN_3(9999): """, line: 1, col: 14
-                  EscapedChar(9999)
-                    UnescapedChar(9999)
-                      Letter(9999)
-                        UppercaseLetter(9999)
-                          TOKEN_46(9999): "H", line: 1, col: 15
-                  TOKEN_3(9999): """, line: 1, col: 16
-                  Spaces(9999)
-                    Space(9999)
-                      TOKEN_1(9999): " ", line: 1, col: 17
-=======
                 OrderedValue(9999)
                   OrderedConstant(9999)
                     String(9999)
@@ -59,7 +46,6 @@
                       Spaces(9999)
                         Space(9999)
                           TOKEN_1(9999): " ", line: 1, col: 17
->>>>>>> 0b2776cf
       AND(9999)
         TOKEN_35(9999): "AND", line: 1, col: 18
         Spaces(9999)
@@ -102,20 +88,6 @@
                     Space(9999)
                       TOKEN_1(9999): " ", line: 1, col: 38
                 ValueList(9999)
-<<<<<<< HEAD
-                  Value(9999)
-                    String(9999)
-                      TOKEN_3(9999): """, line: 1, col: 39
-                      EscapedChar(9999)
-                        UnescapedChar(9999)
-                          Letter(9999)
-                            UppercaseLetter(9999)
-                              TOKEN_46(9999): "H", line: 1, col: 40
-                      TOKEN_3(9999): """, line: 1, col: 41
-                      Spaces(9999)
-                        Space(9999)
-                          TOKEN_1(9999): " ", line: 1, col: 42
-=======
                   ValueListEntry(9999)
                     Value(9999)
                       OrderedValue(9999)
@@ -131,7 +103,6 @@
                             Spaces(9999)
                               Space(9999)
                                 TOKEN_1(9999): " ", line: 1, col: 42
->>>>>>> 0b2776cf
         AND(9999)
           TOKEN_35(9999): "AND", line: 1, col: 43
           Spaces(9999)
@@ -174,20 +145,6 @@
                       Space(9999)
                         TOKEN_1(9999): " ", line: 1, col: 64
                   ValueList(9999)
-<<<<<<< HEAD
-                    Value(9999)
-                      String(9999)
-                        TOKEN_3(9999): """, line: 1, col: 65
-                        EscapedChar(9999)
-                          UnescapedChar(9999)
-                            Letter(9999)
-                              UppercaseLetter(9999)
-                                TOKEN_46(9999): "H", line: 1, col: 66
-                        TOKEN_3(9999): """, line: 1, col: 67
-                        Spaces(9999)
-                          Space(9999)
-                            TOKEN_1(9999): " ", line: 1, col: 68
-=======
                     ValueListEntry(9999)
                       Value(9999)
                         OrderedValue(9999)
@@ -203,7 +160,6 @@
                               Spaces(9999)
                                 Space(9999)
                                   TOKEN_1(9999): " ", line: 1, col: 68
->>>>>>> 0b2776cf
           AND(9999)
             TOKEN_35(9999): "AND", line: 1, col: 69
             Spaces(9999)
@@ -246,20 +202,6 @@
                         Space(9999)
                           TOKEN_1(9999): " ", line: 1, col: 89
                     ValueList(9999)
-<<<<<<< HEAD
-                      Value(9999)
-                        String(9999)
-                          TOKEN_3(9999): """, line: 1, col: 90
-                          EscapedChar(9999)
-                            UnescapedChar(9999)
-                              Letter(9999)
-                                UppercaseLetter(9999)
-                                  TOKEN_46(9999): "H", line: 1, col: 91
-                          TOKEN_3(9999): """, line: 1, col: 92
-                          Spaces(9999)
-                            Space(9999)
-                              TOKEN_1(9999): " ", line: 1, col: 93
-=======
                       ValueListEntry(9999)
                         Value(9999)
                           OrderedValue(9999)
@@ -275,7 +217,6 @@
                                 Spaces(9999)
                                   Space(9999)
                                     TOKEN_1(9999): " ", line: 1, col: 93
->>>>>>> 0b2776cf
             AND(9999)
               TOKEN_35(9999): "AND", line: 1, col: 94
               Spaces(9999)
@@ -318,17 +259,6 @@
                           Space(9999)
                             TOKEN_1(9999): " ", line: 1, col: 115
                       ValueList(9999)
-<<<<<<< HEAD
-                        Value(9999)
-                          String(9999)
-                            TOKEN_3(9999): """, line: 1, col: 116
-                            EscapedChar(9999)
-                              UnescapedChar(9999)
-                                Letter(9999)
-                                  UppercaseLetter(9999)
-                                    TOKEN_46(9999): "H", line: 1, col: 117
-                            TOKEN_3(9999): """, line: 1, col: 118
-=======
                         ValueListEntry(9999)
                           Value(9999)
                             OrderedValue(9999)
@@ -340,5 +270,4 @@
                                       Letter(9999)
                                         UppercaseLetter(9999)
                                           TOKEN_46(9999): "H", line: 1, col: 117
-                                  TOKEN_3(9999): """, line: 1, col: 118
->>>>>>> 0b2776cf
+                                  TOKEN_3(9999): """, line: 1, col: 118