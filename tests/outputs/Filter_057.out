--- conflicted
+++ resolved
@@ -149,22 +149,6 @@
                                 TOKEN_19(9999): "3", line: 1, col: 65
                   Colon(9999)
                     TOKEN_26(9999): ":", line: 1, col: 66
-<<<<<<< HEAD
-                  Value(9999)
-                    String(9999)
-                      TOKEN_3(9999): """, line: 1, col: 67
-                      EscapedChar(9999)
-                        UnescapedChar(9999)
-                          Letter(9999)
-                            UppercaseLetter(9999)
-                              TOKEN_46(9999): "H", line: 1, col: 68
-                      EscapedChar(9999)
-                        UnescapedChar(9999)
-                          Letter(9999)
-                            LowercaseLetter(9999)
-                              TOKEN_86(9999): "e", line: 1, col: 69
-                      TOKEN_3(9999): """, line: 1, col: 70
-=======
                   ValueListEntry(9999)
                     Value(9999)
                       OrderedValue(9999)
@@ -182,7 +166,6 @@
                                   LowercaseLetter(9999)
                                     TOKEN_86(9999): "e", line: 1, col: 69
                             TOKEN_3(9999): """, line: 1, col: 70
->>>>>>> 0b2776cf
                   Colon(9999)
                     TOKEN_26(9999): ":", line: 1, col: 71
                   ValueListEntry(9999)
@@ -226,24 +209,6 @@
                                   TOKEN_22(9999): "6", line: 1, col: 82
                   Colon(9999)
                     TOKEN_26(9999): ":", line: 1, col: 83
-<<<<<<< HEAD
-                  Operator(9999)
-                    TOKEN_30(9999): ">", line: 1, col: 84
-                  Value(9999)
-                    String(9999)
-                      TOKEN_3(9999): """, line: 1, col: 85
-                      EscapedChar(9999)
-                        UnescapedChar(9999)
-                          Letter(9999)
-                            UppercaseLetter(9999)
-                              TOKEN_66(9999): "T", line: 1, col: 86
-                      EscapedChar(9999)
-                        UnescapedChar(9999)
-                          Letter(9999)
-                            LowercaseLetter(9999)
-                              TOKEN_90(9999): "i", line: 1, col: 87
-                      TOKEN_3(9999): """, line: 1, col: 88
-=======
                   ValueListEntry(9999)
                     ValueRelCompRhs(9999)
                       RelativeComparisonOperator(9999)
@@ -263,7 +228,6 @@
                                   LowercaseLetter(9999)
                                     TOKEN_90(9999): "i", line: 1, col: 87
                             TOKEN_3(9999): """, line: 1, col: 88
->>>>>>> 0b2776cf
                   Colon(9999)
                     TOKEN_26(9999): ":", line: 1, col: 89
                   ValueListEntry(9999)
@@ -301,24 +265,6 @@
                                 TOKEN_24(9999): "8", line: 1, col: 98
                   Colon(9999)
                     TOKEN_26(9999): ":", line: 1, col: 99
-<<<<<<< HEAD
-                  Operator(9999)
-                    TOKEN_28(9999): "<", line: 1, col: 100
-                  Value(9999)
-                    String(9999)
-                      TOKEN_3(9999): """, line: 1, col: 101
-                      EscapedChar(9999)
-                        UnescapedChar(9999)
-                          Letter(9999)
-                            UppercaseLetter(9999)
-                              TOKEN_45(9999): "G", line: 1, col: 102
-                      EscapedChar(9999)
-                        UnescapedChar(9999)
-                          Letter(9999)
-                            LowercaseLetter(9999)
-                              TOKEN_82(9999): "a", line: 1, col: 103
-                      TOKEN_3(9999): """, line: 1, col: 104
-=======
                   ValueListEntry(9999)
                     ValueRelCompRhs(9999)
                       RelativeComparisonOperator(9999)
@@ -338,7 +284,6 @@
                                   LowercaseLetter(9999)
                                     TOKEN_82(9999): "a", line: 1, col: 103
                             TOKEN_3(9999): """, line: 1, col: 104
->>>>>>> 0b2776cf
                   Colon(9999)
                     TOKEN_26(9999): ":", line: 1, col: 105
                   ValueListEntry(9999)
