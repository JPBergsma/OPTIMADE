--- conflicted
+++ resolved
@@ -43,31 +43,9 @@
                   Space(9999)
                     TOKEN_1(9999): " ", line: 1, col: 17
             ValueOpRhs(9999)
-<<<<<<< HEAD
-              Operator(9999)
-                TOKEN_29(9999): "=", line: 1, col: 18
-                Spaces(9999)
-                  Space(9999)
-                    TOKEN_1(9999): " ", line: 1, col: 19
-              Value(9999)
-                String(9999)
-                  TOKEN_3(9999): """, line: 1, col: 20
-                  EscapedChar(9999)
-                    UnescapedChar(9999)
-                      Letter(9999)
-                        UppercaseLetter(9999)
-                          TOKEN_46(9999): "H", line: 1, col: 21
-                  EscapedChar(9999)
-                    UnescapedChar(9999)
-                      Letter(9999)
-                        LowercaseLetter(9999)
-                          TOKEN_86(9999): "e", line: 1, col: 22
-                  TOKEN_3(9999): """, line: 1, col: 23
-=======
               ValueEqRhs(9999)
                 EqualityOperator(9999)
                   TOKEN_29(9999): "=", line: 1, col: 18
->>>>>>> 0b2776cf
                   Spaces(9999)
                     Space(9999)
                       TOKEN_1(9999): " ", line: 1, col: 19
@@ -137,31 +115,9 @@
                     Space(9999)
                       TOKEN_1(9999): " ", line: 1, col: 45
               ValueOpRhs(9999)
-<<<<<<< HEAD
-                Operator(9999)
-                  TOKEN_30(9999): ">", line: 1, col: 46
-                  Spaces(9999)
-                    Space(9999)
-                      TOKEN_1(9999): " ", line: 1, col: 47
-                Value(9999)
-                  String(9999)
-                    TOKEN_3(9999): """, line: 1, col: 48
-                    EscapedChar(9999)
-                      UnescapedChar(9999)
-                        Letter(9999)
-                          UppercaseLetter(9999)
-                            TOKEN_46(9999): "H", line: 1, col: 49
-                    EscapedChar(9999)
-                      UnescapedChar(9999)
-                        Letter(9999)
-                          LowercaseLetter(9999)
-                            TOKEN_86(9999): "e", line: 1, col: 50
-                    TOKEN_3(9999): """, line: 1, col: 51
-=======
                 ValueRelCompRhs(9999)
                   RelativeComparisonOperator(9999)
                     TOKEN_30(9999): ">", line: 1, col: 46
->>>>>>> 0b2776cf
                     Spaces(9999)
                       Space(9999)
                         TOKEN_1(9999): " ", line: 1, col: 47
@@ -230,31 +186,9 @@
                       Space(9999)
                         TOKEN_1(9999): " ", line: 1, col: 73
                 ValueOpRhs(9999)
-<<<<<<< HEAD
-                  Operator(9999)
-                    TOKEN_28(9999): "<", line: 1, col: 74
-                    Spaces(9999)
-                      Space(9999)
-                        TOKEN_1(9999): " ", line: 1, col: 75
-                  Value(9999)
-                    String(9999)
-                      TOKEN_3(9999): """, line: 1, col: 76
-                      EscapedChar(9999)
-                        UnescapedChar(9999)
-                          Letter(9999)
-                            UppercaseLetter(9999)
-                              TOKEN_46(9999): "H", line: 1, col: 77
-                      EscapedChar(9999)
-                        UnescapedChar(9999)
-                          Letter(9999)
-                            LowercaseLetter(9999)
-                              TOKEN_86(9999): "e", line: 1, col: 78
-                      TOKEN_3(9999): """, line: 1, col: 79
-=======
                   ValueRelCompRhs(9999)
                     RelativeComparisonOperator(9999)
                       TOKEN_28(9999): "<", line: 1, col: 74
->>>>>>> 0b2776cf
                       Spaces(9999)
                         Space(9999)
                           TOKEN_1(9999): " ", line: 1, col: 75
@@ -323,33 +257,10 @@
                         Space(9999)
                           TOKEN_1(9999): " ", line: 1, col: 101
                   ValueOpRhs(9999)
-<<<<<<< HEAD
-                    Operator(9999)
-                      TOKEN_28(9999): "<", line: 1, col: 102
-                      TOKEN_29(9999): "=", line: 1, col: 103
-                      Spaces(9999)
-                        Space(9999)
-                          TOKEN_1(9999): " ", line: 1, col: 104
-                    Value(9999)
-                      String(9999)
-                        TOKEN_3(9999): """, line: 1, col: 105
-                        EscapedChar(9999)
-                          UnescapedChar(9999)
-                            Letter(9999)
-                              UppercaseLetter(9999)
-                                TOKEN_46(9999): "H", line: 1, col: 106
-                        EscapedChar(9999)
-                          UnescapedChar(9999)
-                            Letter(9999)
-                              LowercaseLetter(9999)
-                                TOKEN_86(9999): "e", line: 1, col: 107
-                        TOKEN_3(9999): """, line: 1, col: 108
-=======
                     ValueRelCompRhs(9999)
                       RelativeComparisonOperator(9999)
                         TOKEN_28(9999): "<", line: 1, col: 102
                         TOKEN_29(9999): "=", line: 1, col: 103
->>>>>>> 0b2776cf
                         Spaces(9999)
                           Space(9999)
                             TOKEN_1(9999): " ", line: 1, col: 104
@@ -418,33 +329,10 @@
                           Space(9999)
                             TOKEN_1(9999): " ", line: 1, col: 130
                     ValueOpRhs(9999)
-<<<<<<< HEAD
-                      Operator(9999)
-                        TOKEN_30(9999): ">", line: 1, col: 131
-                        TOKEN_29(9999): "=", line: 1, col: 132
-                        Spaces(9999)
-                          Space(9999)
-                            TOKEN_1(9999): " ", line: 1, col: 133
-                      Value(9999)
-                        String(9999)
-                          TOKEN_3(9999): """, line: 1, col: 134
-                          EscapedChar(9999)
-                            UnescapedChar(9999)
-                              Letter(9999)
-                                UppercaseLetter(9999)
-                                  TOKEN_46(9999): "H", line: 1, col: 135
-                          EscapedChar(9999)
-                            UnescapedChar(9999)
-                              Letter(9999)
-                                LowercaseLetter(9999)
-                                  TOKEN_86(9999): "e", line: 1, col: 136
-                          TOKEN_3(9999): """, line: 1, col: 137
-=======
                       ValueRelCompRhs(9999)
                         RelativeComparisonOperator(9999)
                           TOKEN_30(9999): ">", line: 1, col: 131
                           TOKEN_29(9999): "=", line: 1, col: 132
->>>>>>> 0b2776cf
                           Spaces(9999)
                             Space(9999)
                               TOKEN_1(9999): " ", line: 1, col: 133
@@ -513,28 +401,6 @@
                             Space(9999)
                               TOKEN_1(9999): " ", line: 1, col: 159
                       ValueOpRhs(9999)
-<<<<<<< HEAD
-                        Operator(9999)
-                          TOKEN_2(9999): "!", line: 1, col: 160
-                          TOKEN_29(9999): "=", line: 1, col: 161
-                          Spaces(9999)
-                            Space(9999)
-                              TOKEN_1(9999): " ", line: 1, col: 162
-                        Value(9999)
-                          String(9999)
-                            TOKEN_3(9999): """, line: 1, col: 163
-                            EscapedChar(9999)
-                              UnescapedChar(9999)
-                                Letter(9999)
-                                  UppercaseLetter(9999)
-                                    TOKEN_46(9999): "H", line: 1, col: 164
-                            EscapedChar(9999)
-                              UnescapedChar(9999)
-                                Letter(9999)
-                                  LowercaseLetter(9999)
-                                    TOKEN_86(9999): "e", line: 1, col: 165
-                            TOKEN_3(9999): """, line: 1, col: 166
-=======
                         ValueEqRhs(9999)
                           EqualityOperator(9999)
                             TOKEN_2(9999): "!", line: 1, col: 160
@@ -557,5 +423,4 @@
                                       Letter(9999)
                                         LowercaseLetter(9999)
                                           TOKEN_86(9999): "e", line: 1, col: 165
-                                  TOKEN_3(9999): """, line: 1, col: 166
->>>>>>> 0b2776cf
+                                  TOKEN_3(9999): """, line: 1, col: 166