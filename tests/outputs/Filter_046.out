Parse tree from tests/cases/Filter_046.inp:
Filter(9999)
  Expression(9999)
    ExpressionClause(9999)
      ExpressionPhrase(9999)
        OpeningBrace(9999)
          TOKEN_8(9999): "(", line: 1, col: 1
        Expression(9999)
          ExpressionClause(9999)
            ExpressionPhrase(9999)
              OpeningBrace(9999)
                TOKEN_8(9999): "(", line: 1, col: 2
              Expression(9999)
                ExpressionClause(9999)
                  ExpressionPhrase(9999)
                    NOT(9999)
                      TOKEN_57(9999): "NOT", line: 1, col: 3
                      Spaces(9999)
                        Space(9999)
                          TOKEN_1(9999): " ", line: 1, col: 6
                    OpeningBrace(9999)
                      TOKEN_8(9999): "(", line: 1, col: 7
                    Expression(9999)
                      ExpressionClause(9999)
                        ExpressionPhrase(9999)
                          Comparison(9999)
                            PropertyFirstComparison(9999)
                              Property(9999)
                                Identifier(9999)
                                  LowercaseLetter(9999)
                                    TOKEN_80(9999): "_", line: 1, col: 8
                                  LowercaseLetter(9999)
                                    TOKEN_86(9999): "e", line: 1, col: 9
                                  LowercaseLetter(9999)
                                    TOKEN_105(9999): "x", line: 1, col: 10
                                  LowercaseLetter(9999)
                                    TOKEN_94(9999): "m", line: 1, col: 11
                                  LowercaseLetter(9999)
                                    TOKEN_97(9999): "p", line: 1, col: 12
                                  LowercaseLetter(9999)
                                    TOKEN_93(9999): "l", line: 1, col: 13
                                  LowercaseLetter(9999)
                                    TOKEN_80(9999): "_", line: 1, col: 14
                                  LowercaseLetter(9999)
                                    TOKEN_82(9999): "a", line: 1, col: 15
                              ValueOpRhs(9999)
<<<<<<< HEAD
                                Operator(9999)
                                  TOKEN_30(9999): ">", line: 1, col: 16
                                Value(9999)
                                  Property(9999)
                                    Identifier(9999)
                                      LowercaseLetter(9999)
                                        TOKEN_80(9999): "_", line: 1, col: 17
                                      LowercaseLetter(9999)
                                        TOKEN_86(9999): "e", line: 1, col: 18
                                      LowercaseLetter(9999)
                                        TOKEN_105(9999): "x", line: 1, col: 19
                                      LowercaseLetter(9999)
                                        TOKEN_94(9999): "m", line: 1, col: 20
                                      LowercaseLetter(9999)
                                        TOKEN_97(9999): "p", line: 1, col: 21
                                      LowercaseLetter(9999)
                                        TOKEN_93(9999): "l", line: 1, col: 22
                                      LowercaseLetter(9999)
                                        TOKEN_80(9999): "_", line: 1, col: 23
                                      LowercaseLetter(9999)
                                        TOKEN_83(9999): "b", line: 1, col: 24
=======
                                ValueRelCompRhs(9999)
                                  RelativeComparisonOperator(9999)
                                    TOKEN_30(9999): ">", line: 1, col: 16
                                  OrderedValue(9999)
                                    Property(9999)
                                      Identifier(9999)
                                        LowercaseLetter(9999)
                                          TOKEN_80(9999): "_", line: 1, col: 17
                                        LowercaseLetter(9999)
                                          TOKEN_86(9999): "e", line: 1, col: 18
                                        LowercaseLetter(9999)
                                          TOKEN_105(9999): "x", line: 1, col: 19
                                        LowercaseLetter(9999)
                                          TOKEN_94(9999): "m", line: 1, col: 20
                                        LowercaseLetter(9999)
                                          TOKEN_97(9999): "p", line: 1, col: 21
                                        LowercaseLetter(9999)
                                          TOKEN_93(9999): "l", line: 1, col: 22
                                        LowercaseLetter(9999)
                                          TOKEN_80(9999): "_", line: 1, col: 23
                                        LowercaseLetter(9999)
                                          TOKEN_83(9999): "b", line: 1, col: 24
>>>>>>> 0b2776cf
                    ClosingBrace(9999)
                      TOKEN_9(9999): ")", line: 1, col: 25
              ClosingBrace(9999)
                TOKEN_9(9999): ")", line: 1, col: 26
                Spaces(9999)
                  Space(9999)
                    TOKEN_1(9999): " ", line: 1, col: 27
            AND(9999)
              TOKEN_35(9999): "AND", line: 1, col: 28
              Spaces(9999)
                Space(9999)
                  TOKEN_1(9999): " ", line: 1, col: 31
            ExpressionClause(9999)
              ExpressionPhrase(9999)
                Comparison(9999)
                  PropertyFirstComparison(9999)
                    Property(9999)
                      Identifier(9999)
                        LowercaseLetter(9999)
                          TOKEN_80(9999): "_", line: 1, col: 32
                        LowercaseLetter(9999)
                          TOKEN_86(9999): "e", line: 1, col: 33
                        LowercaseLetter(9999)
                          TOKEN_105(9999): "x", line: 1, col: 34
                        LowercaseLetter(9999)
                          TOKEN_94(9999): "m", line: 1, col: 35
                        LowercaseLetter(9999)
                          TOKEN_97(9999): "p", line: 1, col: 36
                        LowercaseLetter(9999)
                          TOKEN_93(9999): "l", line: 1, col: 37
                        LowercaseLetter(9999)
                          TOKEN_80(9999): "_", line: 1, col: 38
                        LowercaseLetter(9999)
                          TOKEN_105(9999): "x", line: 1, col: 39
                    ValueOpRhs(9999)
                      ValueRelCompRhs(9999)
                        RelativeComparisonOperator(9999)
                          TOKEN_30(9999): ">", line: 1, col: 40
                        OrderedValue(9999)
                          OrderedConstant(9999)
                            Number(9999)
                              Digits(9999)
                                Digit(9999)
                                  TOKEN_16(9999): "0", line: 1, col: 41
        ClosingBrace(9999)
          TOKEN_9(9999): ")", line: 1, col: 42<|MERGE_RESOLUTION|>--- conflicted
+++ resolved
@@ -44,29 +44,6 @@
                                   LowercaseLetter(9999)
                                     TOKEN_82(9999): "a", line: 1, col: 15
                               ValueOpRhs(9999)
-<<<<<<< HEAD
-                                Operator(9999)
-                                  TOKEN_30(9999): ">", line: 1, col: 16
-                                Value(9999)
-                                  Property(9999)
-                                    Identifier(9999)
-                                      LowercaseLetter(9999)
-                                        TOKEN_80(9999): "_", line: 1, col: 17
-                                      LowercaseLetter(9999)
-                                        TOKEN_86(9999): "e", line: 1, col: 18
-                                      LowercaseLetter(9999)
-                                        TOKEN_105(9999): "x", line: 1, col: 19
-                                      LowercaseLetter(9999)
-                                        TOKEN_94(9999): "m", line: 1, col: 20
-                                      LowercaseLetter(9999)
-                                        TOKEN_97(9999): "p", line: 1, col: 21
-                                      LowercaseLetter(9999)
-                                        TOKEN_93(9999): "l", line: 1, col: 22
-                                      LowercaseLetter(9999)
-                                        TOKEN_80(9999): "_", line: 1, col: 23
-                                      LowercaseLetter(9999)
-                                        TOKEN_83(9999): "b", line: 1, col: 24
-=======
                                 ValueRelCompRhs(9999)
                                   RelativeComparisonOperator(9999)
                                     TOKEN_30(9999): ">", line: 1, col: 16
@@ -89,7 +66,6 @@
                                           TOKEN_80(9999): "_", line: 1, col: 23
                                         LowercaseLetter(9999)
                                           TOKEN_83(9999): "b", line: 1, col: 24
->>>>>>> 0b2776cf
                     ClosingBrace(9999)
                       TOKEN_9(9999): ")", line: 1, col: 25
               ClosingBrace(9999)
