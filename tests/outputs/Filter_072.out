--- conflicted
+++ resolved
@@ -38,46 +38,6 @@
                   Space(9999)
                     TOKEN_1(9999): " ", line: 1, col: 21
               Value(9999)
-<<<<<<< HEAD
-                Property(9999)
-                  Identifier(9999)
-                    LowercaseLetter(9999)
-                      TOKEN_82(9999): "a", line: 1, col: 22
-                    LowercaseLetter(9999)
-                      TOKEN_95(9999): "n", line: 1, col: 23
-                    LowercaseLetter(9999)
-                      TOKEN_96(9999): "o", line: 1, col: 24
-                    LowercaseLetter(9999)
-                      TOKEN_101(9999): "t", line: 1, col: 25
-                    LowercaseLetter(9999)
-                      TOKEN_89(9999): "h", line: 1, col: 26
-                    LowercaseLetter(9999)
-                      TOKEN_86(9999): "e", line: 1, col: 27
-                    LowercaseLetter(9999)
-                      TOKEN_99(9999): "r", line: 1, col: 28
-                    LowercaseLetter(9999)
-                      TOKEN_80(9999): "_", line: 1, col: 29
-                    LowercaseLetter(9999)
-                      TOKEN_97(9999): "p", line: 1, col: 30
-                    LowercaseLetter(9999)
-                      TOKEN_99(9999): "r", line: 1, col: 31
-                    LowercaseLetter(9999)
-                      TOKEN_96(9999): "o", line: 1, col: 32
-                    LowercaseLetter(9999)
-                      TOKEN_97(9999): "p", line: 1, col: 33
-                    LowercaseLetter(9999)
-                      TOKEN_86(9999): "e", line: 1, col: 34
-                    LowercaseLetter(9999)
-                      TOKEN_99(9999): "r", line: 1, col: 35
-                    LowercaseLetter(9999)
-                      TOKEN_101(9999): "t", line: 1, col: 36
-                    LowercaseLetter(9999)
-                      TOKEN_106(9999): "y", line: 1, col: 37
-                    Spaces(9999)
-                      Space(9999)
-                        nl(9999)
-                          SPECIAL_1(9999): "(...)", line: 1, col: 38
-=======
                 OrderedValue(9999)
                   Property(9999)
                     Identifier(9999)
@@ -116,5 +76,4 @@
                       Spaces(9999)
                         Space(9999)
                           nl(9999)
-                            SPECIAL_1(9999): "(...)", line: 1, col: 38
->>>>>>> 0b2776cf
+                            SPECIAL_1(9999): "(...)", line: 1, col: 38