Parse tree from tests/cases/Filter_003.inp:
Filter(9999)
  Expression(9999)
    ExpressionClause(9999)
      ExpressionPhrase(9999)
        NOT(9999)
          TOKEN_57(9999): "NOT", line: 1, col: 1
          Spaces(9999)
            Space(9999)
              TOKEN_1(9999): " ", line: 1, col: 4
        OpeningBrace(9999)
          TOKEN_8(9999): "(", line: 1, col: 5
        Expression(9999)
          ExpressionClause(9999)
            ExpressionPhrase(9999)
              Comparison(9999)
                PropertyFirstComparison(9999)
                  Property(9999)
                    Identifier(9999)
                      LowercaseLetter(9999)
                        TOKEN_82(9999): "a", line: 1, col: 6
                  ValueOpRhs(9999)
<<<<<<< HEAD
                    Operator(9999)
                      TOKEN_30(9999): ">", line: 1, col: 7
                    Value(9999)
                      Property(9999)
                        Identifier(9999)
                          LowercaseLetter(9999)
                            TOKEN_83(9999): "b", line: 1, col: 8
=======
                    ValueRelCompRhs(9999)
                      RelativeComparisonOperator(9999)
                        TOKEN_30(9999): ">", line: 1, col: 7
                      OrderedValue(9999)
                        Property(9999)
                          Identifier(9999)
                            LowercaseLetter(9999)
                              TOKEN_83(9999): "b", line: 1, col: 8
>>>>>>> 0b2776cf
        ClosingBrace(9999)
          TOKEN_9(9999): ")", line: 1, col: 9
          Spaces(9999)
            Space(9999)
              TOKEN_1(9999): " ", line: 1, col: 10
      AND(9999)
        TOKEN_35(9999): "AND", line: 1, col: 11
        Spaces(9999)
          Space(9999)
            TOKEN_1(9999): " ", line: 1, col: 14
      ExpressionClause(9999)
        ExpressionPhrase(9999)
          Comparison(9999)
            PropertyFirstComparison(9999)
              Property(9999)
                Identifier(9999)
                  LowercaseLetter(9999)
                    TOKEN_105(9999): "x", line: 1, col: 15
              ValueOpRhs(9999)
                ValueRelCompRhs(9999)
                  RelativeComparisonOperator(9999)
                    TOKEN_30(9999): ">", line: 1, col: 16
                  OrderedValue(9999)
                    OrderedConstant(9999)
                      Number(9999)
                        Digits(9999)
                          Digit(9999)
                            TOKEN_16(9999): "0", line: 1, col: 17
                        Spaces(9999)
                          Space(9999)
                            nl(9999)
                              SPECIAL_1(9999): "(...)", line: 1, col: 18<|MERGE_RESOLUTION|>--- conflicted
+++ resolved
@@ -20,15 +20,6 @@
                       LowercaseLetter(9999)
                         TOKEN_82(9999): "a", line: 1, col: 6
                   ValueOpRhs(9999)
-<<<<<<< HEAD
-                    Operator(9999)
-                      TOKEN_30(9999): ">", line: 1, col: 7
-                    Value(9999)
-                      Property(9999)
-                        Identifier(9999)
-                          LowercaseLetter(9999)
-                            TOKEN_83(9999): "b", line: 1, col: 8
-=======
                     ValueRelCompRhs(9999)
                       RelativeComparisonOperator(9999)
                         TOKEN_30(9999): ">", line: 1, col: 7
@@ -37,7 +28,6 @@
                           Identifier(9999)
                             LowercaseLetter(9999)
                               TOKEN_83(9999): "b", line: 1, col: 8
->>>>>>> 0b2776cf
         ClosingBrace(9999)
           TOKEN_9(9999): ")", line: 1, col: 9
           Spaces(9999)
