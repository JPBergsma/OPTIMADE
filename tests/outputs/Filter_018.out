Parse tree from tests/cases/Filter_018.inp:
Filter(9999)
  Expression(9999)
    ExpressionClause(9999)
      ExpressionPhrase(9999)
        NOT(9999)
          TOKEN_57(9999): "NOT", line: 1, col: 1
          Spaces(9999)
            Space(9999)
              TOKEN_1(9999): " ", line: 1, col: 4
        OpeningBrace(9999)
          TOKEN_8(9999): "(", line: 1, col: 5
          Spaces(9999)
            Space(9999)
              TOKEN_1(9999): " ", line: 1, col: 6
        Expression(9999)
          ExpressionClause(9999)
            ExpressionPhrase(9999)
              Comparison(9999)
                PropertyFirstComparison(9999)
                  Property(9999)
                    Identifier(9999)
                      LowercaseLetter(9999)
                        TOKEN_84(9999): "c", line: 1, col: 7
                      LowercaseLetter(9999)
                        TOKEN_89(9999): "h", line: 1, col: 8
                      LowercaseLetter(9999)
                        TOKEN_86(9999): "e", line: 1, col: 9
                      LowercaseLetter(9999)
                        TOKEN_94(9999): "m", line: 1, col: 10
                      LowercaseLetter(9999)
                        TOKEN_90(9999): "i", line: 1, col: 11
                      LowercaseLetter(9999)
                        TOKEN_84(9999): "c", line: 1, col: 12
                      LowercaseLetter(9999)
                        TOKEN_82(9999): "a", line: 1, col: 13
                      LowercaseLetter(9999)
                        TOKEN_93(9999): "l", line: 1, col: 14
                      LowercaseLetter(9999)
                        TOKEN_80(9999): "_", line: 1, col: 15
                      LowercaseLetter(9999)
                        TOKEN_87(9999): "f", line: 1, col: 16
                      LowercaseLetter(9999)
                        TOKEN_96(9999): "o", line: 1, col: 17
                      LowercaseLetter(9999)
                        TOKEN_99(9999): "r", line: 1, col: 18
                      LowercaseLetter(9999)
                        TOKEN_94(9999): "m", line: 1, col: 19
                      LowercaseLetter(9999)
                        TOKEN_102(9999): "u", line: 1, col: 20
                      LowercaseLetter(9999)
                        TOKEN_93(9999): "l", line: 1, col: 21
                      LowercaseLetter(9999)
                        TOKEN_82(9999): "a", line: 1, col: 22
                      Spaces(9999)
                        Space(9999)
                          TOKEN_1(9999): " ", line: 1, col: 23
                  ValueOpRhs(9999)
<<<<<<< HEAD
                    Operator(9999)
                      TOKEN_29(9999): "=", line: 1, col: 24
                      Spaces(9999)
                        Space(9999)
                          TOKEN_1(9999): " ", line: 1, col: 25
                    Value(9999)
                      String(9999)
                        TOKEN_3(9999): """, line: 1, col: 26
                        EscapedChar(9999)
                          UnescapedChar(9999)
                            Letter(9999)
                              UppercaseLetter(9999)
                                TOKEN_33(9999): "A", line: 1, col: 27
                        EscapedChar(9999)
                          UnescapedChar(9999)
                            Letter(9999)
                              LowercaseLetter(9999)
                                TOKEN_93(9999): "l", line: 1, col: 28
                        TOKEN_3(9999): """, line: 1, col: 29
=======
                    ValueEqRhs(9999)
                      EqualityOperator(9999)
                        TOKEN_29(9999): "=", line: 1, col: 24
>>>>>>> 0b2776cf
                        Spaces(9999)
                          Space(9999)
                            TOKEN_1(9999): " ", line: 1, col: 25
                      Value(9999)
                        OrderedValue(9999)
                          OrderedConstant(9999)
                            String(9999)
                              TOKEN_3(9999): """, line: 1, col: 26
                              EscapedChar(9999)
                                UnescapedChar(9999)
                                  Letter(9999)
                                    UppercaseLetter(9999)
                                      TOKEN_33(9999): "A", line: 1, col: 27
                              EscapedChar(9999)
                                UnescapedChar(9999)
                                  Letter(9999)
                                    LowercaseLetter(9999)
                                      TOKEN_93(9999): "l", line: 1, col: 28
                              TOKEN_3(9999): """, line: 1, col: 29
                              Spaces(9999)
                                Space(9999)
                                  TOKEN_1(9999): " ", line: 1, col: 30
            AND(9999)
              TOKEN_35(9999): "AND", line: 1, col: 31
              Spaces(9999)
                Space(9999)
                  TOKEN_1(9999): " ", line: 1, col: 34
            ExpressionClause(9999)
              ExpressionPhrase(9999)
                Comparison(9999)
                  PropertyFirstComparison(9999)
                    Property(9999)
                      Identifier(9999)
                        LowercaseLetter(9999)
                          TOKEN_97(9999): "p", line: 1, col: 35
                        LowercaseLetter(9999)
                          TOKEN_99(9999): "r", line: 1, col: 36
                        LowercaseLetter(9999)
                          TOKEN_96(9999): "o", line: 1, col: 37
                        LowercaseLetter(9999)
                          TOKEN_101(9999): "t", line: 1, col: 38
                        LowercaseLetter(9999)
                          TOKEN_96(9999): "o", line: 1, col: 39
                        LowercaseLetter(9999)
                          TOKEN_101(9999): "t", line: 1, col: 40
                        LowercaseLetter(9999)
                          TOKEN_106(9999): "y", line: 1, col: 41
                        LowercaseLetter(9999)
                          TOKEN_97(9999): "p", line: 1, col: 42
                        LowercaseLetter(9999)
                          TOKEN_86(9999): "e", line: 1, col: 43
                        LowercaseLetter(9999)
                          TOKEN_80(9999): "_", line: 1, col: 44
                        LowercaseLetter(9999)
                          TOKEN_87(9999): "f", line: 1, col: 45
                        LowercaseLetter(9999)
                          TOKEN_96(9999): "o", line: 1, col: 46
                        LowercaseLetter(9999)
                          TOKEN_99(9999): "r", line: 1, col: 47
                        LowercaseLetter(9999)
                          TOKEN_94(9999): "m", line: 1, col: 48
                        LowercaseLetter(9999)
                          TOKEN_102(9999): "u", line: 1, col: 49
                        LowercaseLetter(9999)
                          TOKEN_93(9999): "l", line: 1, col: 50
                        LowercaseLetter(9999)
                          TOKEN_82(9999): "a", line: 1, col: 51
                        Spaces(9999)
                          Space(9999)
                            TOKEN_1(9999): " ", line: 1, col: 52
                    ValueOpRhs(9999)
                      ValueEqRhs(9999)
                        EqualityOperator(9999)
                          TOKEN_29(9999): "=", line: 1, col: 53
                          Spaces(9999)
                            Space(9999)
                              TOKEN_1(9999): " ", line: 1, col: 54
                        Value(9999)
                          OrderedValue(9999)
                            OrderedConstant(9999)
                              String(9999)
                                TOKEN_3(9999): """, line: 1, col: 55
                                EscapedChar(9999)
                                  UnescapedChar(9999)
                                    Letter(9999)
                                      UppercaseLetter(9999)
                                        TOKEN_33(9999): "A", line: 1, col: 56
                                TOKEN_3(9999): """, line: 1, col: 57
                                Spaces(9999)
                                  Space(9999)
                                    TOKEN_1(9999): " ", line: 1, col: 58
          OR(9999)
            TOKEN_60(9999): "OR", line: 1, col: 59
            Spaces(9999)
              Space(9999)
                TOKEN_1(9999): " ", line: 1, col: 61
          Expression(9999)
            ExpressionClause(9999)
              ExpressionPhrase(9999)
                Comparison(9999)
                  PropertyFirstComparison(9999)
                    Property(9999)
                      Identifier(9999)
                        LowercaseLetter(9999)
                          TOKEN_97(9999): "p", line: 1, col: 62
                        LowercaseLetter(9999)
                          TOKEN_99(9999): "r", line: 1, col: 63
                        LowercaseLetter(9999)
                          TOKEN_96(9999): "o", line: 1, col: 64
                        LowercaseLetter(9999)
                          TOKEN_101(9999): "t", line: 1, col: 65
                        LowercaseLetter(9999)
                          TOKEN_96(9999): "o", line: 1, col: 66
                        LowercaseLetter(9999)
                          TOKEN_101(9999): "t", line: 1, col: 67
                        LowercaseLetter(9999)
                          TOKEN_106(9999): "y", line: 1, col: 68
                        LowercaseLetter(9999)
                          TOKEN_97(9999): "p", line: 1, col: 69
                        LowercaseLetter(9999)
                          TOKEN_86(9999): "e", line: 1, col: 70
                        LowercaseLetter(9999)
                          TOKEN_80(9999): "_", line: 1, col: 71
                        LowercaseLetter(9999)
                          TOKEN_87(9999): "f", line: 1, col: 72
                        LowercaseLetter(9999)
                          TOKEN_96(9999): "o", line: 1, col: 73
                        LowercaseLetter(9999)
                          TOKEN_99(9999): "r", line: 1, col: 74
                        LowercaseLetter(9999)
                          TOKEN_94(9999): "m", line: 1, col: 75
                        LowercaseLetter(9999)
                          TOKEN_102(9999): "u", line: 1, col: 76
                        LowercaseLetter(9999)
                          TOKEN_93(9999): "l", line: 1, col: 77
                        LowercaseLetter(9999)
                          TOKEN_82(9999): "a", line: 1, col: 78
                        Spaces(9999)
                          Space(9999)
                            TOKEN_1(9999): " ", line: 1, col: 79
                    ValueOpRhs(9999)
<<<<<<< HEAD
                      Operator(9999)
                        TOKEN_29(9999): "=", line: 1, col: 80
                        Spaces(9999)
                          Space(9999)
                            TOKEN_1(9999): " ", line: 1, col: 81
                      Value(9999)
                        String(9999)
                          TOKEN_3(9999): """, line: 1, col: 82
                          EscapedChar(9999)
                            UnescapedChar(9999)
                              Letter(9999)
                                UppercaseLetter(9999)
                                  TOKEN_33(9999): "A", line: 1, col: 83
                          EscapedChar(9999)
                            UnescapedChar(9999)
                              Letter(9999)
                                LowercaseLetter(9999)
                                  TOKEN_93(9999): "l", line: 1, col: 84
                          TOKEN_3(9999): """, line: 1, col: 85
=======
                      ValueEqRhs(9999)
                        EqualityOperator(9999)
                          TOKEN_29(9999): "=", line: 1, col: 80
>>>>>>> 0b2776cf
                          Spaces(9999)
                            Space(9999)
                              TOKEN_1(9999): " ", line: 1, col: 81
                        Value(9999)
                          OrderedValue(9999)
                            OrderedConstant(9999)
                              String(9999)
                                TOKEN_3(9999): """, line: 1, col: 82
                                EscapedChar(9999)
                                  UnescapedChar(9999)
                                    Letter(9999)
                                      UppercaseLetter(9999)
                                        TOKEN_33(9999): "A", line: 1, col: 83
                                EscapedChar(9999)
                                  UnescapedChar(9999)
                                    Letter(9999)
                                      LowercaseLetter(9999)
                                        TOKEN_93(9999): "l", line: 1, col: 84
                                TOKEN_3(9999): """, line: 1, col: 85
                                Spaces(9999)
                                  Space(9999)
                                    TOKEN_1(9999): " ", line: 1, col: 86
              AND(9999)
                TOKEN_35(9999): "AND", line: 1, col: 87
                Spaces(9999)
                  Space(9999)
                    TOKEN_1(9999): " ", line: 1, col: 90
              ExpressionClause(9999)
                ExpressionPhrase(9999)
                  NOT(9999)
                    TOKEN_57(9999): "NOT", line: 1, col: 91
                    Spaces(9999)
                      Space(9999)
                        TOKEN_1(9999): " ", line: 1, col: 94
                  Comparison(9999)
                    PropertyFirstComparison(9999)
                      Property(9999)
                        Identifier(9999)
                          LowercaseLetter(9999)
                            TOKEN_84(9999): "c", line: 1, col: 95
                          LowercaseLetter(9999)
                            TOKEN_89(9999): "h", line: 1, col: 96
                          LowercaseLetter(9999)
                            TOKEN_86(9999): "e", line: 1, col: 97
                          LowercaseLetter(9999)
                            TOKEN_94(9999): "m", line: 1, col: 98
                          LowercaseLetter(9999)
                            TOKEN_90(9999): "i", line: 1, col: 99
                          LowercaseLetter(9999)
                            TOKEN_84(9999): "c", line: 1, col: 100
                          LowercaseLetter(9999)
                            TOKEN_82(9999): "a", line: 1, col: 101
                          LowercaseLetter(9999)
                            TOKEN_93(9999): "l", line: 1, col: 102
                          LowercaseLetter(9999)
                            TOKEN_80(9999): "_", line: 1, col: 103
                          LowercaseLetter(9999)
                            TOKEN_87(9999): "f", line: 1, col: 104
                          LowercaseLetter(9999)
                            TOKEN_96(9999): "o", line: 1, col: 105
                          LowercaseLetter(9999)
                            TOKEN_99(9999): "r", line: 1, col: 106
                          LowercaseLetter(9999)
                            TOKEN_94(9999): "m", line: 1, col: 107
                          LowercaseLetter(9999)
                            TOKEN_102(9999): "u", line: 1, col: 108
                          LowercaseLetter(9999)
                            TOKEN_93(9999): "l", line: 1, col: 109
                          LowercaseLetter(9999)
                            TOKEN_82(9999): "a", line: 1, col: 110
                          Spaces(9999)
                            Space(9999)
                              TOKEN_1(9999): " ", line: 1, col: 111
                      ValueOpRhs(9999)
<<<<<<< HEAD
                        Operator(9999)
                          TOKEN_29(9999): "=", line: 1, col: 112
                          Spaces(9999)
                            Space(9999)
                              TOKEN_1(9999): " ", line: 1, col: 113
                        Value(9999)
                          String(9999)
                            TOKEN_3(9999): """, line: 1, col: 114
                            EscapedChar(9999)
                              UnescapedChar(9999)
                                Letter(9999)
                                  UppercaseLetter(9999)
                                    TOKEN_66(9999): "T", line: 1, col: 115
                            EscapedChar(9999)
                              UnescapedChar(9999)
                                Letter(9999)
                                  LowercaseLetter(9999)
                                    TOKEN_90(9999): "i", line: 1, col: 116
                            TOKEN_3(9999): """, line: 1, col: 117
=======
                        ValueEqRhs(9999)
                          EqualityOperator(9999)
                            TOKEN_29(9999): "=", line: 1, col: 112
>>>>>>> 0b2776cf
                            Spaces(9999)
                              Space(9999)
                                TOKEN_1(9999): " ", line: 1, col: 113
                          Value(9999)
                            OrderedValue(9999)
                              OrderedConstant(9999)
                                String(9999)
                                  TOKEN_3(9999): """, line: 1, col: 114
                                  EscapedChar(9999)
                                    UnescapedChar(9999)
                                      Letter(9999)
                                        UppercaseLetter(9999)
                                          TOKEN_66(9999): "T", line: 1, col: 115
                                  EscapedChar(9999)
                                    UnescapedChar(9999)
                                      Letter(9999)
                                        LowercaseLetter(9999)
                                          TOKEN_90(9999): "i", line: 1, col: 116
                                  TOKEN_3(9999): """, line: 1, col: 117
                                  Spaces(9999)
                                    Space(9999)
                                      TOKEN_1(9999): " ", line: 1, col: 118
        ClosingBrace(9999)
          TOKEN_9(9999): ")", line: 1, col: 119
          Spaces(9999)
            Space(9999)
              TOKEN_1(9999): " ", line: 1, col: 120
      AND(9999)
        TOKEN_35(9999): "AND", line: 1, col: 121
        Spaces(9999)
          Space(9999)
            TOKEN_1(9999): " ", line: 1, col: 124
      ExpressionClause(9999)
        ExpressionPhrase(9999)
          OpeningBrace(9999)
            TOKEN_8(9999): "(", line: 1, col: 125
            Spaces(9999)
              Space(9999)
                TOKEN_1(9999): " ", line: 1, col: 126
          Expression(9999)
            ExpressionClause(9999)
              ExpressionPhrase(9999)
                Comparison(9999)
                  PropertyFirstComparison(9999)
                    Property(9999)
                      Identifier(9999)
                        LowercaseLetter(9999)
                          TOKEN_97(9999): "p", line: 1, col: 127
                        LowercaseLetter(9999)
                          TOKEN_99(9999): "r", line: 1, col: 128
                        LowercaseLetter(9999)
                          TOKEN_96(9999): "o", line: 1, col: 129
                        LowercaseLetter(9999)
                          TOKEN_101(9999): "t", line: 1, col: 130
                        LowercaseLetter(9999)
                          TOKEN_96(9999): "o", line: 1, col: 131
                        LowercaseLetter(9999)
                          TOKEN_101(9999): "t", line: 1, col: 132
                        LowercaseLetter(9999)
                          TOKEN_106(9999): "y", line: 1, col: 133
                        LowercaseLetter(9999)
                          TOKEN_97(9999): "p", line: 1, col: 134
                        LowercaseLetter(9999)
                          TOKEN_86(9999): "e", line: 1, col: 135
                        LowercaseLetter(9999)
                          TOKEN_80(9999): "_", line: 1, col: 136
                        LowercaseLetter(9999)
                          TOKEN_87(9999): "f", line: 1, col: 137
                        LowercaseLetter(9999)
                          TOKEN_96(9999): "o", line: 1, col: 138
                        LowercaseLetter(9999)
                          TOKEN_99(9999): "r", line: 1, col: 139
                        LowercaseLetter(9999)
                          TOKEN_94(9999): "m", line: 1, col: 140
                        LowercaseLetter(9999)
                          TOKEN_102(9999): "u", line: 1, col: 141
                        LowercaseLetter(9999)
                          TOKEN_93(9999): "l", line: 1, col: 142
                        LowercaseLetter(9999)
                          TOKEN_82(9999): "a", line: 1, col: 143
                        Spaces(9999)
                          Space(9999)
                            TOKEN_1(9999): " ", line: 1, col: 144
                    ValueOpRhs(9999)
<<<<<<< HEAD
                      Operator(9999)
                        TOKEN_29(9999): "=", line: 1, col: 145
                        Spaces(9999)
                          Space(9999)
                            TOKEN_1(9999): " ", line: 1, col: 146
                      Value(9999)
                        String(9999)
                          TOKEN_3(9999): """, line: 1, col: 147
                          EscapedChar(9999)
                            UnescapedChar(9999)
                              Letter(9999)
                                UppercaseLetter(9999)
                                  TOKEN_45(9999): "G", line: 1, col: 148
                          EscapedChar(9999)
                            UnescapedChar(9999)
                              Letter(9999)
                                LowercaseLetter(9999)
                                  TOKEN_82(9999): "a", line: 1, col: 149
                          TOKEN_3(9999): """, line: 1, col: 150
=======
                      ValueEqRhs(9999)
                        EqualityOperator(9999)
                          TOKEN_29(9999): "=", line: 1, col: 145
>>>>>>> 0b2776cf
                          Spaces(9999)
                            Space(9999)
                              TOKEN_1(9999): " ", line: 1, col: 146
                        Value(9999)
                          OrderedValue(9999)
                            OrderedConstant(9999)
                              String(9999)
                                TOKEN_3(9999): """, line: 1, col: 147
                                EscapedChar(9999)
                                  UnescapedChar(9999)
                                    Letter(9999)
                                      UppercaseLetter(9999)
                                        TOKEN_45(9999): "G", line: 1, col: 148
                                EscapedChar(9999)
                                  UnescapedChar(9999)
                                    Letter(9999)
                                      LowercaseLetter(9999)
                                        TOKEN_82(9999): "a", line: 1, col: 149
                                TOKEN_3(9999): """, line: 1, col: 150
                                Spaces(9999)
                                  Space(9999)
                                    TOKEN_1(9999): " ", line: 1, col: 151
              AND(9999)
                TOKEN_35(9999): "AND", line: 1, col: 152
                Spaces(9999)
                  Space(9999)
                    TOKEN_1(9999): " ", line: 1, col: 155
              ExpressionClause(9999)
                ExpressionPhrase(9999)
                  Comparison(9999)
                    PropertyFirstComparison(9999)
                      Property(9999)
                        Identifier(9999)
                          LowercaseLetter(9999)
                            TOKEN_84(9999): "c", line: 1, col: 156
                          LowercaseLetter(9999)
                            TOKEN_89(9999): "h", line: 1, col: 157
                          LowercaseLetter(9999)
                            TOKEN_86(9999): "e", line: 1, col: 158
                          LowercaseLetter(9999)
                            TOKEN_94(9999): "m", line: 1, col: 159
                          LowercaseLetter(9999)
                            TOKEN_90(9999): "i", line: 1, col: 160
                          LowercaseLetter(9999)
                            TOKEN_84(9999): "c", line: 1, col: 161
                          LowercaseLetter(9999)
                            TOKEN_82(9999): "a", line: 1, col: 162
                          LowercaseLetter(9999)
                            TOKEN_93(9999): "l", line: 1, col: 163
                          LowercaseLetter(9999)
                            TOKEN_80(9999): "_", line: 1, col: 164
                          LowercaseLetter(9999)
                            TOKEN_87(9999): "f", line: 1, col: 165
                          LowercaseLetter(9999)
                            TOKEN_96(9999): "o", line: 1, col: 166
                          LowercaseLetter(9999)
                            TOKEN_99(9999): "r", line: 1, col: 167
                          LowercaseLetter(9999)
                            TOKEN_94(9999): "m", line: 1, col: 168
                          LowercaseLetter(9999)
                            TOKEN_102(9999): "u", line: 1, col: 169
                          LowercaseLetter(9999)
                            TOKEN_93(9999): "l", line: 1, col: 170
                          LowercaseLetter(9999)
                            TOKEN_82(9999): "a", line: 1, col: 171
                          Spaces(9999)
                            Space(9999)
                              TOKEN_1(9999): " ", line: 1, col: 172
                      ValueOpRhs(9999)
<<<<<<< HEAD
                        Operator(9999)
                          TOKEN_29(9999): "=", line: 1, col: 173
                          Spaces(9999)
                            Space(9999)
                              TOKEN_1(9999): " ", line: 1, col: 174
                        Value(9999)
                          String(9999)
                            TOKEN_3(9999): """, line: 1, col: 175
                            EscapedChar(9999)
                              UnescapedChar(9999)
                                Letter(9999)
                                  UppercaseLetter(9999)
                                    TOKEN_66(9999): "T", line: 1, col: 176
                            EscapedChar(9999)
                              UnescapedChar(9999)
                                Letter(9999)
                                  LowercaseLetter(9999)
                                    TOKEN_90(9999): "i", line: 1, col: 177
                            TOKEN_3(9999): """, line: 1, col: 178
=======
                        ValueEqRhs(9999)
                          EqualityOperator(9999)
                            TOKEN_29(9999): "=", line: 1, col: 173
>>>>>>> 0b2776cf
                            Spaces(9999)
                              Space(9999)
                                TOKEN_1(9999): " ", line: 1, col: 174
                          Value(9999)
                            OrderedValue(9999)
                              OrderedConstant(9999)
                                String(9999)
                                  TOKEN_3(9999): """, line: 1, col: 175
                                  EscapedChar(9999)
                                    UnescapedChar(9999)
                                      Letter(9999)
                                        UppercaseLetter(9999)
                                          TOKEN_66(9999): "T", line: 1, col: 176
                                  EscapedChar(9999)
                                    UnescapedChar(9999)
                                      Letter(9999)
                                        LowercaseLetter(9999)
                                          TOKEN_90(9999): "i", line: 1, col: 177
                                  TOKEN_3(9999): """, line: 1, col: 178
                                  Spaces(9999)
                                    Space(9999)
                                      TOKEN_1(9999): " ", line: 1, col: 179
            OR(9999)
              TOKEN_60(9999): "OR", line: 1, col: 180
              Spaces(9999)
                Space(9999)
                  TOKEN_1(9999): " ", line: 1, col: 182
            Expression(9999)
              ExpressionClause(9999)
                ExpressionPhrase(9999)
                  OpeningBrace(9999)
                    TOKEN_8(9999): "(", line: 1, col: 183
                    Spaces(9999)
                      Space(9999)
                        TOKEN_1(9999): " ", line: 1, col: 184
                  Expression(9999)
                    ExpressionClause(9999)
                      ExpressionPhrase(9999)
                        Comparison(9999)
                          PropertyFirstComparison(9999)
                            Property(9999)
                              Identifier(9999)
                                LowercaseLetter(9999)
                                  TOKEN_84(9999): "c", line: 1, col: 185
                                LowercaseLetter(9999)
                                  TOKEN_89(9999): "h", line: 1, col: 186
                                LowercaseLetter(9999)
                                  TOKEN_86(9999): "e", line: 1, col: 187
                                LowercaseLetter(9999)
                                  TOKEN_94(9999): "m", line: 1, col: 188
                                LowercaseLetter(9999)
                                  TOKEN_90(9999): "i", line: 1, col: 189
                                LowercaseLetter(9999)
                                  TOKEN_84(9999): "c", line: 1, col: 190
                                LowercaseLetter(9999)
                                  TOKEN_82(9999): "a", line: 1, col: 191
                                LowercaseLetter(9999)
                                  TOKEN_93(9999): "l", line: 1, col: 192
                                LowercaseLetter(9999)
                                  TOKEN_80(9999): "_", line: 1, col: 193
                                LowercaseLetter(9999)
                                  TOKEN_87(9999): "f", line: 1, col: 194
                                LowercaseLetter(9999)
                                  TOKEN_96(9999): "o", line: 1, col: 195
                                LowercaseLetter(9999)
                                  TOKEN_99(9999): "r", line: 1, col: 196
                                LowercaseLetter(9999)
                                  TOKEN_94(9999): "m", line: 1, col: 197
                                LowercaseLetter(9999)
                                  TOKEN_102(9999): "u", line: 1, col: 198
                                LowercaseLetter(9999)
                                  TOKEN_93(9999): "l", line: 1, col: 199
                                LowercaseLetter(9999)
                                  TOKEN_82(9999): "a", line: 1, col: 200
                                Spaces(9999)
                                  Space(9999)
                                    TOKEN_1(9999): " ", line: 1, col: 201
                            ValueOpRhs(9999)
<<<<<<< HEAD
                              Operator(9999)
                                TOKEN_29(9999): "=", line: 1, col: 202
                                Spaces(9999)
                                  Space(9999)
                                    TOKEN_1(9999): " ", line: 1, col: 203
                              Value(9999)
                                String(9999)
                                  TOKEN_3(9999): """, line: 1, col: 204
                                  EscapedChar(9999)
                                    UnescapedChar(9999)
                                      Letter(9999)
                                        UppercaseLetter(9999)
                                          TOKEN_56(9999): "N", line: 1, col: 205
                                  EscapedChar(9999)
                                    UnescapedChar(9999)
                                      Letter(9999)
                                        LowercaseLetter(9999)
                                          TOKEN_82(9999): "a", line: 1, col: 206
                                  TOKEN_3(9999): """, line: 1, col: 207
=======
                              ValueEqRhs(9999)
                                EqualityOperator(9999)
                                  TOKEN_29(9999): "=", line: 1, col: 202
>>>>>>> 0b2776cf
                                  Spaces(9999)
                                    Space(9999)
                                      TOKEN_1(9999): " ", line: 1, col: 203
                                Value(9999)
                                  OrderedValue(9999)
                                    OrderedConstant(9999)
                                      String(9999)
                                        TOKEN_3(9999): """, line: 1, col: 204
                                        EscapedChar(9999)
                                          UnescapedChar(9999)
                                            Letter(9999)
                                              UppercaseLetter(9999)
                                                TOKEN_56(9999): "N", line: 1, col: 205
                                        EscapedChar(9999)
                                          UnescapedChar(9999)
                                            Letter(9999)
                                              LowercaseLetter(9999)
                                                TOKEN_82(9999): "a", line: 1, col: 206
                                        TOKEN_3(9999): """, line: 1, col: 207
                                        Spaces(9999)
                                          Space(9999)
                                            TOKEN_1(9999): " ", line: 1, col: 208
                      AND(9999)
                        TOKEN_35(9999): "AND", line: 1, col: 209
                        Spaces(9999)
                          Space(9999)
                            TOKEN_1(9999): " ", line: 1, col: 212
                      ExpressionClause(9999)
                        ExpressionPhrase(9999)
                          Comparison(9999)
                            PropertyFirstComparison(9999)
                              Property(9999)
                                Identifier(9999)
                                  LowercaseLetter(9999)
                                    TOKEN_84(9999): "c", line: 1, col: 213
                                  LowercaseLetter(9999)
                                    TOKEN_89(9999): "h", line: 1, col: 214
                                  LowercaseLetter(9999)
                                    TOKEN_86(9999): "e", line: 1, col: 215
                                  LowercaseLetter(9999)
                                    TOKEN_94(9999): "m", line: 1, col: 216
                                  LowercaseLetter(9999)
                                    TOKEN_90(9999): "i", line: 1, col: 217
                                  LowercaseLetter(9999)
                                    TOKEN_84(9999): "c", line: 1, col: 218
                                  LowercaseLetter(9999)
                                    TOKEN_82(9999): "a", line: 1, col: 219
                                  LowercaseLetter(9999)
                                    TOKEN_93(9999): "l", line: 1, col: 220
                                  LowercaseLetter(9999)
                                    TOKEN_80(9999): "_", line: 1, col: 221
                                  LowercaseLetter(9999)
                                    TOKEN_87(9999): "f", line: 1, col: 222
                                  LowercaseLetter(9999)
                                    TOKEN_96(9999): "o", line: 1, col: 223
                                  LowercaseLetter(9999)
                                    TOKEN_99(9999): "r", line: 1, col: 224
                                  LowercaseLetter(9999)
                                    TOKEN_94(9999): "m", line: 1, col: 225
                                  LowercaseLetter(9999)
                                    TOKEN_102(9999): "u", line: 1, col: 226
                                  LowercaseLetter(9999)
                                    TOKEN_93(9999): "l", line: 1, col: 227
                                  LowercaseLetter(9999)
                                    TOKEN_82(9999): "a", line: 1, col: 228
                                  Spaces(9999)
                                    Space(9999)
                                      TOKEN_1(9999): " ", line: 1, col: 229
                              ValueOpRhs(9999)
<<<<<<< HEAD
                                Operator(9999)
                                  TOKEN_29(9999): "=", line: 1, col: 230
                                  Spaces(9999)
                                    Space(9999)
                                      TOKEN_1(9999): " ", line: 1, col: 231
                                Value(9999)
                                  String(9999)
                                    TOKEN_3(9999): """, line: 1, col: 232
                                    EscapedChar(9999)
                                      UnescapedChar(9999)
                                        Letter(9999)
                                          UppercaseLetter(9999)
                                            TOKEN_66(9999): "T", line: 1, col: 233
                                    EscapedChar(9999)
                                      UnescapedChar(9999)
                                        Letter(9999)
                                          LowercaseLetter(9999)
                                            TOKEN_90(9999): "i", line: 1, col: 234
                                    TOKEN_3(9999): """, line: 1, col: 235
=======
                                ValueEqRhs(9999)
                                  EqualityOperator(9999)
                                    TOKEN_29(9999): "=", line: 1, col: 230
                                    Spaces(9999)
                                      Space(9999)
                                        TOKEN_1(9999): " ", line: 1, col: 231
                                  Value(9999)
                                    OrderedValue(9999)
                                      OrderedConstant(9999)
                                        String(9999)
                                          TOKEN_3(9999): """, line: 1, col: 232
                                          EscapedChar(9999)
                                            UnescapedChar(9999)
                                              Letter(9999)
                                                UppercaseLetter(9999)
                                                  TOKEN_66(9999): "T", line: 1, col: 233
                                          EscapedChar(9999)
                                            UnescapedChar(9999)
                                              Letter(9999)
                                                LowercaseLetter(9999)
                                                  TOKEN_90(9999): "i", line: 1, col: 234
                                          TOKEN_3(9999): """, line: 1, col: 235
>>>>>>> 0b2776cf
                  ClosingBrace(9999)
                    TOKEN_9(9999): ")", line: 1, col: 236
                    Spaces(9999)
                      Space(9999)
                        TOKEN_1(9999): " ", line: 1, col: 237
          ClosingBrace(9999)
            TOKEN_9(9999): ")", line: 1, col: 238<|MERGE_RESOLUTION|>--- conflicted
+++ resolved
@@ -56,31 +56,9 @@
                         Space(9999)
                           TOKEN_1(9999): " ", line: 1, col: 23
                   ValueOpRhs(9999)
-<<<<<<< HEAD
-                    Operator(9999)
-                      TOKEN_29(9999): "=", line: 1, col: 24
-                      Spaces(9999)
-                        Space(9999)
-                          TOKEN_1(9999): " ", line: 1, col: 25
-                    Value(9999)
-                      String(9999)
-                        TOKEN_3(9999): """, line: 1, col: 26
-                        EscapedChar(9999)
-                          UnescapedChar(9999)
-                            Letter(9999)
-                              UppercaseLetter(9999)
-                                TOKEN_33(9999): "A", line: 1, col: 27
-                        EscapedChar(9999)
-                          UnescapedChar(9999)
-                            Letter(9999)
-                              LowercaseLetter(9999)
-                                TOKEN_93(9999): "l", line: 1, col: 28
-                        TOKEN_3(9999): """, line: 1, col: 29
-=======
                     ValueEqRhs(9999)
                       EqualityOperator(9999)
                         TOKEN_29(9999): "=", line: 1, col: 24
->>>>>>> 0b2776cf
                         Spaces(9999)
                           Space(9999)
                             TOKEN_1(9999): " ", line: 1, col: 25
@@ -222,31 +200,9 @@
                           Space(9999)
                             TOKEN_1(9999): " ", line: 1, col: 79
                     ValueOpRhs(9999)
-<<<<<<< HEAD
-                      Operator(9999)
-                        TOKEN_29(9999): "=", line: 1, col: 80
-                        Spaces(9999)
-                          Space(9999)
-                            TOKEN_1(9999): " ", line: 1, col: 81
-                      Value(9999)
-                        String(9999)
-                          TOKEN_3(9999): """, line: 1, col: 82
-                          EscapedChar(9999)
-                            UnescapedChar(9999)
-                              Letter(9999)
-                                UppercaseLetter(9999)
-                                  TOKEN_33(9999): "A", line: 1, col: 83
-                          EscapedChar(9999)
-                            UnescapedChar(9999)
-                              Letter(9999)
-                                LowercaseLetter(9999)
-                                  TOKEN_93(9999): "l", line: 1, col: 84
-                          TOKEN_3(9999): """, line: 1, col: 85
-=======
                       ValueEqRhs(9999)
                         EqualityOperator(9999)
                           TOKEN_29(9999): "=", line: 1, col: 80
->>>>>>> 0b2776cf
                           Spaces(9999)
                             Space(9999)
                               TOKEN_1(9999): " ", line: 1, col: 81
@@ -321,31 +277,9 @@
                             Space(9999)
                               TOKEN_1(9999): " ", line: 1, col: 111
                       ValueOpRhs(9999)
-<<<<<<< HEAD
-                        Operator(9999)
-                          TOKEN_29(9999): "=", line: 1, col: 112
-                          Spaces(9999)
-                            Space(9999)
-                              TOKEN_1(9999): " ", line: 1, col: 113
-                        Value(9999)
-                          String(9999)
-                            TOKEN_3(9999): """, line: 1, col: 114
-                            EscapedChar(9999)
-                              UnescapedChar(9999)
-                                Letter(9999)
-                                  UppercaseLetter(9999)
-                                    TOKEN_66(9999): "T", line: 1, col: 115
-                            EscapedChar(9999)
-                              UnescapedChar(9999)
-                                Letter(9999)
-                                  LowercaseLetter(9999)
-                                    TOKEN_90(9999): "i", line: 1, col: 116
-                            TOKEN_3(9999): """, line: 1, col: 117
-=======
                         ValueEqRhs(9999)
                           EqualityOperator(9999)
                             TOKEN_29(9999): "=", line: 1, col: 112
->>>>>>> 0b2776cf
                             Spaces(9999)
                               Space(9999)
                                 TOKEN_1(9999): " ", line: 1, col: 113
@@ -430,31 +364,9 @@
                           Space(9999)
                             TOKEN_1(9999): " ", line: 1, col: 144
                     ValueOpRhs(9999)
-<<<<<<< HEAD
-                      Operator(9999)
-                        TOKEN_29(9999): "=", line: 1, col: 145
-                        Spaces(9999)
-                          Space(9999)
-                            TOKEN_1(9999): " ", line: 1, col: 146
-                      Value(9999)
-                        String(9999)
-                          TOKEN_3(9999): """, line: 1, col: 147
-                          EscapedChar(9999)
-                            UnescapedChar(9999)
-                              Letter(9999)
-                                UppercaseLetter(9999)
-                                  TOKEN_45(9999): "G", line: 1, col: 148
-                          EscapedChar(9999)
-                            UnescapedChar(9999)
-                              Letter(9999)
-                                LowercaseLetter(9999)
-                                  TOKEN_82(9999): "a", line: 1, col: 149
-                          TOKEN_3(9999): """, line: 1, col: 150
-=======
                       ValueEqRhs(9999)
                         EqualityOperator(9999)
                           TOKEN_29(9999): "=", line: 1, col: 145
->>>>>>> 0b2776cf
                           Spaces(9999)
                             Space(9999)
                               TOKEN_1(9999): " ", line: 1, col: 146
@@ -524,31 +436,9 @@
                             Space(9999)
                               TOKEN_1(9999): " ", line: 1, col: 172
                       ValueOpRhs(9999)
-<<<<<<< HEAD
-                        Operator(9999)
-                          TOKEN_29(9999): "=", line: 1, col: 173
-                          Spaces(9999)
-                            Space(9999)
-                              TOKEN_1(9999): " ", line: 1, col: 174
-                        Value(9999)
-                          String(9999)
-                            TOKEN_3(9999): """, line: 1, col: 175
-                            EscapedChar(9999)
-                              UnescapedChar(9999)
-                                Letter(9999)
-                                  UppercaseLetter(9999)
-                                    TOKEN_66(9999): "T", line: 1, col: 176
-                            EscapedChar(9999)
-                              UnescapedChar(9999)
-                                Letter(9999)
-                                  LowercaseLetter(9999)
-                                    TOKEN_90(9999): "i", line: 1, col: 177
-                            TOKEN_3(9999): """, line: 1, col: 178
-=======
                         ValueEqRhs(9999)
                           EqualityOperator(9999)
                             TOKEN_29(9999): "=", line: 1, col: 173
->>>>>>> 0b2776cf
                             Spaces(9999)
                               Space(9999)
                                 TOKEN_1(9999): " ", line: 1, col: 174
@@ -627,31 +517,9 @@
                                   Space(9999)
                                     TOKEN_1(9999): " ", line: 1, col: 201
                             ValueOpRhs(9999)
-<<<<<<< HEAD
-                              Operator(9999)
-                                TOKEN_29(9999): "=", line: 1, col: 202
-                                Spaces(9999)
-                                  Space(9999)
-                                    TOKEN_1(9999): " ", line: 1, col: 203
-                              Value(9999)
-                                String(9999)
-                                  TOKEN_3(9999): """, line: 1, col: 204
-                                  EscapedChar(9999)
-                                    UnescapedChar(9999)
-                                      Letter(9999)
-                                        UppercaseLetter(9999)
-                                          TOKEN_56(9999): "N", line: 1, col: 205
-                                  EscapedChar(9999)
-                                    UnescapedChar(9999)
-                                      Letter(9999)
-                                        LowercaseLetter(9999)
-                                          TOKEN_82(9999): "a", line: 1, col: 206
-                                  TOKEN_3(9999): """, line: 1, col: 207
-=======
                               ValueEqRhs(9999)
                                 EqualityOperator(9999)
                                   TOKEN_29(9999): "=", line: 1, col: 202
->>>>>>> 0b2776cf
                                   Spaces(9999)
                                     Space(9999)
                                       TOKEN_1(9999): " ", line: 1, col: 203
@@ -721,27 +589,6 @@
                                     Space(9999)
                                       TOKEN_1(9999): " ", line: 1, col: 229
                               ValueOpRhs(9999)
-<<<<<<< HEAD
-                                Operator(9999)
-                                  TOKEN_29(9999): "=", line: 1, col: 230
-                                  Spaces(9999)
-                                    Space(9999)
-                                      TOKEN_1(9999): " ", line: 1, col: 231
-                                Value(9999)
-                                  String(9999)
-                                    TOKEN_3(9999): """, line: 1, col: 232
-                                    EscapedChar(9999)
-                                      UnescapedChar(9999)
-                                        Letter(9999)
-                                          UppercaseLetter(9999)
-                                            TOKEN_66(9999): "T", line: 1, col: 233
-                                    EscapedChar(9999)
-                                      UnescapedChar(9999)
-                                        Letter(9999)
-                                          LowercaseLetter(9999)
-                                            TOKEN_90(9999): "i", line: 1, col: 234
-                                    TOKEN_3(9999): """, line: 1, col: 235
-=======
                                 ValueEqRhs(9999)
                                   EqualityOperator(9999)
                                     TOKEN_29(9999): "=", line: 1, col: 230
@@ -764,7 +611,6 @@
                                                 LowercaseLetter(9999)
                                                   TOKEN_90(9999): "i", line: 1, col: 234
                                           TOKEN_3(9999): """, line: 1, col: 235
->>>>>>> 0b2776cf
                   ClosingBrace(9999)
                     TOKEN_9(9999): ")", line: 1, col: 236
                     Spaces(9999)
