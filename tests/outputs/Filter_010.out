--- conflicted
+++ resolved
@@ -17,32 +17,10 @@
                   Space(9999)
                     TOKEN_1(9999): " ", line: 1, col: 4
             ValueOpRhs(9999)
-<<<<<<< HEAD
-              Operator(9999)
-                TOKEN_28(9999): "<", line: 1, col: 5
-                TOKEN_29(9999): "=", line: 1, col: 6
-                Spaces(9999)
-                  Space(9999)
-                    TOKEN_1(9999): " ", line: 1, col: 7
-              Value(9999)
-                Number(9999)
-                  Sign(9999)
-                    TOKEN_11(9999): "+", line: 1, col: 8
-                  TOKEN_14(9999): ".", line: 1, col: 9
-                  Digits(9999)
-                    Digit(9999)
-                      TOKEN_17(9999): "1", line: 1, col: 10
-                  Exponent(9999)
-                    TOKEN_86(9999): "e", line: 1, col: 11
-                    Digits(9999)
-                      Digit(9999)
-                        TOKEN_24(9999): "8", line: 1, col: 12
-=======
               ValueRelCompRhs(9999)
                 RelativeComparisonOperator(9999)
                   TOKEN_28(9999): "<", line: 1, col: 5
                   TOKEN_29(9999): "=", line: 1, col: 6
->>>>>>> 0b2776cf
                   Spaces(9999)
                     Space(9999)
                       TOKEN_1(9999): " ", line: 1, col: 7
@@ -125,21 +103,6 @@
                       Space(9999)
                         TOKEN_1(9999): " ", line: 1, col: 36
                 ValueOpRhs(9999)
-<<<<<<< HEAD
-                  Operator(9999)
-                    TOKEN_29(9999): "=", line: 1, col: 37
-                    Spaces(9999)
-                      Space(9999)
-                        TOKEN_1(9999): " ", line: 1, col: 38
-                  Value(9999)
-                    Property(9999)
-                      Identifier(9999)
-                        LowercaseLetter(9999)
-                          TOKEN_106(9999): "y", line: 1, col: 39
-                        Spaces(9999)
-                          Space(9999)
-                            TOKEN_1(9999): " ", line: 1, col: 40
-=======
                   ValueEqRhs(9999)
                     EqualityOperator(9999)
                       TOKEN_29(9999): "=", line: 1, col: 37
@@ -155,7 +118,6 @@
                             Spaces(9999)
                               Space(9999)
                                 TOKEN_1(9999): " ", line: 1, col: 40
->>>>>>> 0b2776cf
       OR(9999)
         TOKEN_60(9999): "OR", line: 1, col: 41
         Spaces(9999)
@@ -179,22 +141,6 @@
                       Space(9999)
                         TOKEN_1(9999): " ", line: 1, col: 49
                 ValueOpRhs(9999)
-<<<<<<< HEAD
-                  Operator(9999)
-                    TOKEN_30(9999): ">", line: 1, col: 50
-                    TOKEN_29(9999): "=", line: 1, col: 51
-                    Spaces(9999)
-                      Space(9999)
-                        TOKEN_1(9999): " ", line: 1, col: 52
-                  Value(9999)
-                    Property(9999)
-                      Identifier(9999)
-                        LowercaseLetter(9999)
-                          TOKEN_83(9999): "b", line: 1, col: 53
-                        Spaces(9999)
-                          Space(9999)
-                            TOKEN_1(9999): " ", line: 1, col: 54
-=======
                   ValueRelCompRhs(9999)
                     RelativeComparisonOperator(9999)
                       TOKEN_30(9999): ">", line: 1, col: 50
@@ -210,7 +156,6 @@
                           Spaces(9999)
                             Space(9999)
                               TOKEN_1(9999): " ", line: 1, col: 54
->>>>>>> 0b2776cf
         OR(9999)
           TOKEN_60(9999): "OR", line: 1, col: 55
           Spaces(9999)
@@ -229,21 +174,6 @@
                         Space(9999)
                           TOKEN_1(9999): " ", line: 1, col: 59
                   ValueOpRhs(9999)
-<<<<<<< HEAD
-                    Operator(9999)
-                      TOKEN_29(9999): "=", line: 1, col: 60
-                      Spaces(9999)
-                        Space(9999)
-                          TOKEN_1(9999): " ", line: 1, col: 61
-                    Value(9999)
-                      Property(9999)
-                        Identifier(9999)
-                          LowercaseLetter(9999)
-                            TOKEN_101(9999): "t", line: 1, col: 62
-                          Spaces(9999)
-                            Space(9999)
-                              TOKEN_1(9999): " ", line: 1, col: 63
-=======
                     ValueEqRhs(9999)
                       EqualityOperator(9999)
                         TOKEN_29(9999): "=", line: 1, col: 60
@@ -259,7 +189,6 @@
                               Spaces(9999)
                                 Space(9999)
                                   TOKEN_1(9999): " ", line: 1, col: 63
->>>>>>> 0b2776cf
           OR(9999)
             TOKEN_60(9999): "OR", line: 1, col: 64
             Spaces(9999)
@@ -291,77 +220,10 @@
                                 Space(9999)
                                   TOKEN_1(9999): " ", line: 1, col: 74
                           ValueOpRhs(9999)
-<<<<<<< HEAD
-                            Operator(9999)
-                              TOKEN_2(9999): "!", line: 1, col: 75
-                              TOKEN_29(9999): "=", line: 1, col: 76
-                              Spaces(9999)
-                                Space(9999)
-                                  TOKEN_1(9999): " ", line: 1, col: 77
-                            Value(9999)
-                              String(9999)
-                                TOKEN_3(9999): """, line: 1, col: 78
-                                EscapedChar(9999)
-                                  UnescapedChar(9999)
-                                    Letter(9999)
-                                      UppercaseLetter(9999)
-                                        TOKEN_64(9999): "S", line: 1, col: 79
-                                EscapedChar(9999)
-                                  UnescapedChar(9999)
-                                    Letter(9999)
-                                      LowercaseLetter(9999)
-                                        TOKEN_96(9999): "o", line: 1, col: 80
-                                EscapedChar(9999)
-                                  UnescapedChar(9999)
-                                    Letter(9999)
-                                      LowercaseLetter(9999)
-                                        TOKEN_94(9999): "m", line: 1, col: 81
-                                EscapedChar(9999)
-                                  UnescapedChar(9999)
-                                    Letter(9999)
-                                      LowercaseLetter(9999)
-                                        TOKEN_86(9999): "e", line: 1, col: 82
-                                EscapedChar(9999)
-                                  UnescapedChar(9999)
-                                    Space(9999)
-                                      TOKEN_1(9999): " ", line: 1, col: 83
-                                EscapedChar(9999)
-                                  UnescapedChar(9999)
-                                    Letter(9999)
-                                      LowercaseLetter(9999)
-                                        TOKEN_100(9999): "s", line: 1, col: 84
-                                EscapedChar(9999)
-                                  UnescapedChar(9999)
-                                    Letter(9999)
-                                      LowercaseLetter(9999)
-                                        TOKEN_101(9999): "t", line: 1, col: 85
-                                EscapedChar(9999)
-                                  UnescapedChar(9999)
-                                    Letter(9999)
-                                      LowercaseLetter(9999)
-                                        TOKEN_99(9999): "r", line: 1, col: 86
-                                EscapedChar(9999)
-                                  UnescapedChar(9999)
-                                    Letter(9999)
-                                      LowercaseLetter(9999)
-                                        TOKEN_90(9999): "i", line: 1, col: 87
-                                EscapedChar(9999)
-                                  UnescapedChar(9999)
-                                    Letter(9999)
-                                      LowercaseLetter(9999)
-                                        TOKEN_95(9999): "n", line: 1, col: 88
-                                EscapedChar(9999)
-                                  UnescapedChar(9999)
-                                    Letter(9999)
-                                      LowercaseLetter(9999)
-                                        TOKEN_88(9999): "g", line: 1, col: 89
-                                TOKEN_3(9999): """, line: 1, col: 90
-=======
                             ValueEqRhs(9999)
                               EqualityOperator(9999)
                                 TOKEN_2(9999): "!", line: 1, col: 75
                                 TOKEN_29(9999): "=", line: 1, col: 76
->>>>>>> 0b2776cf
                                 Spaces(9999)
                                   Space(9999)
                                     TOKEN_1(9999): " ", line: 1, col: 77
@@ -446,21 +308,6 @@
                                   Space(9999)
                                     TOKEN_1(9999): " ", line: 1, col: 96
                             ValueOpRhs(9999)
-<<<<<<< HEAD
-                              Operator(9999)
-                                TOKEN_29(9999): "=", line: 1, col: 97
-                                Spaces(9999)
-                                  Space(9999)
-                                    TOKEN_1(9999): " ", line: 1, col: 98
-                              Value(9999)
-                                Property(9999)
-                                  Identifier(9999)
-                                    LowercaseLetter(9999)
-                                      TOKEN_83(9999): "b", line: 1, col: 99
-                                    Spaces(9999)
-                                      Space(9999)
-                                        TOKEN_1(9999): " ", line: 1, col: 100
-=======
                               ValueEqRhs(9999)
                                 EqualityOperator(9999)
                                   TOKEN_29(9999): "=", line: 1, col: 97
@@ -476,7 +323,6 @@
                                         Spaces(9999)
                                           Space(9999)
                                             TOKEN_1(9999): " ", line: 1, col: 100
->>>>>>> 0b2776cf
                       AND(9999)
                         TOKEN_35(9999): "AND", line: 1, col: 101
                         Spaces(9999)
@@ -494,21 +340,6 @@
                                     Space(9999)
                                       TOKEN_1(9999): " ", line: 1, col: 106
                               ValueOpRhs(9999)
-<<<<<<< HEAD
-                                Operator(9999)
-                                  TOKEN_30(9999): ">", line: 1, col: 107
-                                  Spaces(9999)
-                                    Space(9999)
-                                      TOKEN_1(9999): " ", line: 1, col: 108
-                                Value(9999)
-                                  Property(9999)
-                                    Identifier(9999)
-                                      LowercaseLetter(9999)
-                                        TOKEN_103(9999): "v", line: 1, col: 109
-                                      Spaces(9999)
-                                        Space(9999)
-                                          TOKEN_1(9999): " ", line: 1, col: 110
-=======
                                 ValueRelCompRhs(9999)
                                   RelativeComparisonOperator(9999)
                                     TOKEN_30(9999): ">", line: 1, col: 107
@@ -523,7 +354,6 @@
                                         Spaces(9999)
                                           Space(9999)
                                             TOKEN_1(9999): " ", line: 1, col: 110
->>>>>>> 0b2776cf
                         AND(9999)
                           TOKEN_35(9999): "AND", line: 1, col: 111
                           Spaces(9999)
@@ -546,18 +376,6 @@
                                       Space(9999)
                                         TOKEN_1(9999): " ", line: 1, col: 120
                                 ValueOpRhs(9999)
-<<<<<<< HEAD
-                                  Operator(9999)
-                                    TOKEN_28(9999): "<", line: 1, col: 121
-                                    Spaces(9999)
-                                      Space(9999)
-                                        TOKEN_1(9999): " ", line: 1, col: 122
-                                  Value(9999)
-                                    Property(9999)
-                                      Identifier(9999)
-                                        LowercaseLetter(9999)
-                                          TOKEN_104(9999): "w", line: 1, col: 123
-=======
                                   ValueRelCompRhs(9999)
                                     RelativeComparisonOperator(9999)
                                       TOKEN_28(9999): "<", line: 1, col: 121
@@ -569,7 +387,6 @@
                                         Identifier(9999)
                                           LowercaseLetter(9999)
                                             TOKEN_104(9999): "w", line: 1, col: 123
->>>>>>> 0b2776cf
                 ClosingBrace(9999)
                   TOKEN_9(9999): ")", line: 1, col: 124
                   Spaces(9999)
