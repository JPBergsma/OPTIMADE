Parse tree from tests/cases/Filter_052.inp:
Filter(9999)
  Expression(9999)
    ExpressionClause(9999)
      ExpressionPhrase(9999)
        NOT(9999)
          TOKEN_57(9999): "NOT", line: 1, col: 1
          Spaces(9999)
            Space(9999)
              TOKEN_1(9999): " ", line: 1, col: 4
        Comparison(9999)
          PropertyFirstComparison(9999)
            Property(9999)
              Identifier(9999)
                LowercaseLetter(9999)
                  TOKEN_82(9999): "a", line: 1, col: 5
                Spaces(9999)
                  Space(9999)
                    TOKEN_1(9999): " ", line: 1, col: 6
            ValueOpRhs(9999)
<<<<<<< HEAD
              Operator(9999)
                TOKEN_30(9999): ">", line: 1, col: 7
                Spaces(9999)
                  Space(9999)
                    TOKEN_1(9999): " ", line: 1, col: 8
              Value(9999)
                Property(9999)
                  Identifier(9999)
                    LowercaseLetter(9999)
                      TOKEN_83(9999): "b", line: 1, col: 9
                    Spaces(9999)
                      Space(9999)
                        TOKEN_1(9999): " ", line: 1, col: 10
=======
              ValueRelCompRhs(9999)
                RelativeComparisonOperator(9999)
                  TOKEN_30(9999): ">", line: 1, col: 7
                  Spaces(9999)
                    Space(9999)
                      TOKEN_1(9999): " ", line: 1, col: 8
                OrderedValue(9999)
                  Property(9999)
                    Identifier(9999)
                      LowercaseLetter(9999)
                        TOKEN_83(9999): "b", line: 1, col: 9
                      Spaces(9999)
                        Space(9999)
                          TOKEN_1(9999): " ", line: 1, col: 10
>>>>>>> 0b2776cf
    OR(9999)
      TOKEN_60(9999): "OR", line: 1, col: 11
      Spaces(9999)
        Space(9999)
          TOKEN_1(9999): " ", line: 1, col: 13
    Expression(9999)
      ExpressionClause(9999)
        ExpressionPhrase(9999)
          Comparison(9999)
            PropertyFirstComparison(9999)
              Property(9999)
                Identifier(9999)
                  LowercaseLetter(9999)
                    TOKEN_84(9999): "c", line: 1, col: 14
                  Spaces(9999)
                    Space(9999)
                      TOKEN_1(9999): " ", line: 1, col: 15
              ValueOpRhs(9999)
                ValueEqRhs(9999)
                  EqualityOperator(9999)
                    TOKEN_29(9999): "=", line: 1, col: 16
                    Spaces(9999)
                      Space(9999)
                        TOKEN_1(9999): " ", line: 1, col: 17
                  Value(9999)
                    OrderedValue(9999)
                      OrderedConstant(9999)
                        Number(9999)
                          Digits(9999)
                            Digit(9999)
                              TOKEN_17(9999): "1", line: 1, col: 18
                            Digit(9999)
                              TOKEN_16(9999): "0", line: 1, col: 19
                            Digit(9999)
                              TOKEN_16(9999): "0", line: 1, col: 20
                          Spaces(9999)
                            Space(9999)
                              TOKEN_1(9999): " ", line: 1, col: 21
        AND(9999)
          TOKEN_35(9999): "AND", line: 1, col: 22
          Spaces(9999)
            Space(9999)
              TOKEN_1(9999): " ", line: 1, col: 25
        ExpressionClause(9999)
          ExpressionPhrase(9999)
            Comparison(9999)
              PropertyFirstComparison(9999)
                Property(9999)
                  Identifier(9999)
                    LowercaseLetter(9999)
                      TOKEN_87(9999): "f", line: 1, col: 26
                    Spaces(9999)
                      Space(9999)
                        TOKEN_1(9999): " ", line: 1, col: 27
                ValueOpRhs(9999)
<<<<<<< HEAD
                  Operator(9999)
                    TOKEN_29(9999): "=", line: 1, col: 28
                    Spaces(9999)
                      Space(9999)
                        TOKEN_1(9999): " ", line: 1, col: 29
                  Value(9999)
                    String(9999)
                      TOKEN_3(9999): """, line: 1, col: 30
                      EscapedChar(9999)
                        UnescapedChar(9999)
                          Letter(9999)
                            UppercaseLetter(9999)
                              TOKEN_38(9999): "C", line: 1, col: 31
                      EscapedChar(9999)
                        UnescapedChar(9999)
                          Digit(9999)
                            TOKEN_18(9999): "2", line: 1, col: 32
                      EscapedChar(9999)
                        UnescapedChar(9999)
                          Space(9999)
                            TOKEN_1(9999): " ", line: 1, col: 33
                      EscapedChar(9999)
                        UnescapedChar(9999)
                          Letter(9999)
                            UppercaseLetter(9999)
                              TOKEN_46(9999): "H", line: 1, col: 34
                      EscapedChar(9999)
                        UnescapedChar(9999)
                          Digit(9999)
                            TOKEN_22(9999): "6", line: 1, col: 35
                      TOKEN_3(9999): """, line: 1, col: 36
=======
                  ValueEqRhs(9999)
                    EqualityOperator(9999)
                      TOKEN_29(9999): "=", line: 1, col: 28
                      Spaces(9999)
                        Space(9999)
                          TOKEN_1(9999): " ", line: 1, col: 29
                    Value(9999)
                      OrderedValue(9999)
                        OrderedConstant(9999)
                          String(9999)
                            TOKEN_3(9999): """, line: 1, col: 30
                            EscapedChar(9999)
                              UnescapedChar(9999)
                                Letter(9999)
                                  UppercaseLetter(9999)
                                    TOKEN_38(9999): "C", line: 1, col: 31
                            EscapedChar(9999)
                              UnescapedChar(9999)
                                Digit(9999)
                                  TOKEN_18(9999): "2", line: 1, col: 32
                            EscapedChar(9999)
                              UnescapedChar(9999)
                                Space(9999)
                                  TOKEN_1(9999): " ", line: 1, col: 33
                            EscapedChar(9999)
                              UnescapedChar(9999)
                                Letter(9999)
                                  UppercaseLetter(9999)
                                    TOKEN_46(9999): "H", line: 1, col: 34
                            EscapedChar(9999)
                              UnescapedChar(9999)
                                Digit(9999)
                                  TOKEN_22(9999): "6", line: 1, col: 35
                            TOKEN_3(9999): """, line: 1, col: 36
>>>>>>> 0b2776cf
<|MERGE_RESOLUTION|>--- conflicted
+++ resolved
@@ -18,21 +18,6 @@
                   Space(9999)
                     TOKEN_1(9999): " ", line: 1, col: 6
             ValueOpRhs(9999)
-<<<<<<< HEAD
-              Operator(9999)
-                TOKEN_30(9999): ">", line: 1, col: 7
-                Spaces(9999)
-                  Space(9999)
-                    TOKEN_1(9999): " ", line: 1, col: 8
-              Value(9999)
-                Property(9999)
-                  Identifier(9999)
-                    LowercaseLetter(9999)
-                      TOKEN_83(9999): "b", line: 1, col: 9
-                    Spaces(9999)
-                      Space(9999)
-                        TOKEN_1(9999): " ", line: 1, col: 10
-=======
               ValueRelCompRhs(9999)
                 RelativeComparisonOperator(9999)
                   TOKEN_30(9999): ">", line: 1, col: 7
@@ -47,7 +32,6 @@
                       Spaces(9999)
                         Space(9999)
                           TOKEN_1(9999): " ", line: 1, col: 10
->>>>>>> 0b2776cf
     OR(9999)
       TOKEN_60(9999): "OR", line: 1, col: 11
       Spaces(9999)
@@ -103,39 +87,6 @@
                       Space(9999)
                         TOKEN_1(9999): " ", line: 1, col: 27
                 ValueOpRhs(9999)
-<<<<<<< HEAD
-                  Operator(9999)
-                    TOKEN_29(9999): "=", line: 1, col: 28
-                    Spaces(9999)
-                      Space(9999)
-                        TOKEN_1(9999): " ", line: 1, col: 29
-                  Value(9999)
-                    String(9999)
-                      TOKEN_3(9999): """, line: 1, col: 30
-                      EscapedChar(9999)
-                        UnescapedChar(9999)
-                          Letter(9999)
-                            UppercaseLetter(9999)
-                              TOKEN_38(9999): "C", line: 1, col: 31
-                      EscapedChar(9999)
-                        UnescapedChar(9999)
-                          Digit(9999)
-                            TOKEN_18(9999): "2", line: 1, col: 32
-                      EscapedChar(9999)
-                        UnescapedChar(9999)
-                          Space(9999)
-                            TOKEN_1(9999): " ", line: 1, col: 33
-                      EscapedChar(9999)
-                        UnescapedChar(9999)
-                          Letter(9999)
-                            UppercaseLetter(9999)
-                              TOKEN_46(9999): "H", line: 1, col: 34
-                      EscapedChar(9999)
-                        UnescapedChar(9999)
-                          Digit(9999)
-                            TOKEN_22(9999): "6", line: 1, col: 35
-                      TOKEN_3(9999): """, line: 1, col: 36
-=======
                   ValueEqRhs(9999)
                     EqualityOperator(9999)
                       TOKEN_29(9999): "=", line: 1, col: 28
@@ -169,5 +120,4 @@
                               UnescapedChar(9999)
                                 Digit(9999)
                                   TOKEN_22(9999): "6", line: 1, col: 35
-                            TOKEN_3(9999): """, line: 1, col: 36
->>>>>>> 0b2776cf
+                            TOKEN_3(9999): """, line: 1, col: 36