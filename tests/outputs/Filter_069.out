--- conflicted
+++ resolved
@@ -43,51 +43,6 @@
                   Space(9999)
                     TOKEN_1(9999): " ", line: 3, col: 5
             ValueOpRhs(9999)
-<<<<<<< HEAD
-              Operator(9999)
-                TOKEN_30(9999): ">", line: 3, col: 6
-                Spaces(9999)
-                  Space(9999)
-                    TOKEN_1(9999): " ", line: 3, col: 7
-                  Space(9999)
-                    nl(9999)
-                      SPECIAL_1(9999): "(...)", line: 3, col: 8
-                  Space(9999)
-                    cr(9999)
-                      SPECIAL_2(9999): "(...)", line: 4, col: 1
-                  Space(9999)
-                    TOKEN_1(9999): " ", line: 4, col: 2
-              Value(9999)
-                Property(9999)
-                  Identifier(9999)
-                    LowercaseLetter(9999)
-                      TOKEN_80(9999): "_", line: 4, col: 3
-                    LowercaseLetter(9999)
-                      TOKEN_80(9999): "_", line: 4, col: 4
-                    LowercaseLetter(9999)
-                      TOKEN_80(9999): "_", line: 4, col: 5
-                    LowercaseLetter(9999)
-                      TOKEN_83(9999): "b", line: 4, col: 6
-                    LowercaseLetter(9999)
-                      TOKEN_86(9999): "e", line: 4, col: 7
-                    LowercaseLetter(9999)
-                      TOKEN_101(9999): "t", line: 4, col: 8
-                    LowercaseLetter(9999)
-                      TOKEN_82(9999): "a", line: 4, col: 9
-                    LowercaseLetter(9999)
-                      TOKEN_80(9999): "_", line: 4, col: 10
-                    LowercaseLetter(9999)
-                      TOKEN_80(9999): "_", line: 4, col: 11
-                    LowercaseLetter(9999)
-                      TOKEN_80(9999): "_", line: 4, col: 12
-                    Spaces(9999)
-                      Space(9999)
-                        nl(9999)
-                          SPECIAL_1(9999): "(...)", line: 4, col: 13
-                      Space(9999)
-                        nl(9999)
-                          SPECIAL_1(9999): "(...)", line: 5, col: 1
-=======
               ValueRelCompRhs(9999)
                 RelativeComparisonOperator(9999)
                   TOKEN_30(9999): ">", line: 3, col: 6
@@ -131,5 +86,4 @@
                             SPECIAL_1(9999): "(...)", line: 4, col: 13
                         Space(9999)
                           nl(9999)
-                            SPECIAL_1(9999): "(...)", line: 5, col: 1
->>>>>>> 0b2776cf
+                            SPECIAL_1(9999): "(...)", line: 5, col: 1