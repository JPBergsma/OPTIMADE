--- conflicted
+++ resolved
@@ -43,35 +43,9 @@
                   Space(9999)
                     TOKEN_1(9999): " ", line: 1, col: 17
             ValueOpRhs(9999)
-<<<<<<< HEAD
-              Operator(9999)
-                TOKEN_29(9999): "=", line: 1, col: 18
-                Spaces(9999)
-                  Space(9999)
-                    TOKEN_1(9999): " ", line: 1, col: 19
-              Value(9999)
-                String(9999)
-                  TOKEN_3(9999): """, line: 1, col: 20
-                  EscapedChar(9999)
-                    UnescapedChar(9999)
-                      Letter(9999)
-                        UppercaseLetter(9999)
-                          TOKEN_46(9999): "H", line: 1, col: 21
-                  EscapedChar(9999)
-                    UnescapedChar(9999)
-                      Digit(9999)
-                        TOKEN_18(9999): "2", line: 1, col: 22
-                  EscapedChar(9999)
-                    UnescapedChar(9999)
-                      Letter(9999)
-                        UppercaseLetter(9999)
-                          TOKEN_58(9999): "O", line: 1, col: 23
-                  TOKEN_3(9999): """, line: 1, col: 24
-=======
               ValueEqRhs(9999)
                 EqualityOperator(9999)
                   TOKEN_29(9999): "=", line: 1, col: 18
->>>>>>> 0b2776cf
                   Spaces(9999)
                     Space(9999)
                       TOKEN_1(9999): " ", line: 1, col: 19
