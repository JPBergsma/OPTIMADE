Parse tree from tests/cases/Filter_068.inp:
Filter(9999)
  Expression(9999)
    ExpressionClause(9999)
      ExpressionPhrase(9999)
        Comparison(9999)
          PropertyFirstComparison(9999)
            Property(9999)
              Identifier(9999)
                LowercaseLetter(9999)
                  TOKEN_86(9999): "e", line: 1, col: 1
                LowercaseLetter(9999)
                  TOKEN_93(9999): "l", line: 1, col: 2
                LowercaseLetter(9999)
                  TOKEN_86(9999): "e", line: 1, col: 3
                LowercaseLetter(9999)
                  TOKEN_94(9999): "m", line: 1, col: 4
                LowercaseLetter(9999)
                  TOKEN_86(9999): "e", line: 1, col: 5
                LowercaseLetter(9999)
                  TOKEN_95(9999): "n", line: 1, col: 6
                LowercaseLetter(9999)
                  TOKEN_101(9999): "t", line: 1, col: 7
                LowercaseLetter(9999)
                  TOKEN_100(9999): "s", line: 1, col: 8
                Spaces(9999)
                  Space(9999)
                    TOKEN_1(9999): " ", line: 1, col: 9
            SetZipOpRhs(9999)
              PropertyZipAddon(9999)
                Colon(9999)
                  TOKEN_26(9999): ":", line: 1, col: 10
                Property(9999)
                  Identifier(9999)
                    LowercaseLetter(9999)
                      TOKEN_86(9999): "e", line: 1, col: 11
                    LowercaseLetter(9999)
                      TOKEN_93(9999): "l", line: 1, col: 12
                    LowercaseLetter(9999)
                      TOKEN_86(9999): "e", line: 1, col: 13
                    LowercaseLetter(9999)
                      TOKEN_94(9999): "m", line: 1, col: 14
                    LowercaseLetter(9999)
                      TOKEN_86(9999): "e", line: 1, col: 15
                    LowercaseLetter(9999)
                      TOKEN_95(9999): "n", line: 1, col: 16
                    LowercaseLetter(9999)
                      TOKEN_101(9999): "t", line: 1, col: 17
                    LowercaseLetter(9999)
                      TOKEN_80(9999): "_", line: 1, col: 18
                    LowercaseLetter(9999)
                      TOKEN_84(9999): "c", line: 1, col: 19
                    LowercaseLetter(9999)
                      TOKEN_96(9999): "o", line: 1, col: 20
                    LowercaseLetter(9999)
                      TOKEN_102(9999): "u", line: 1, col: 21
                    LowercaseLetter(9999)
                      TOKEN_95(9999): "n", line: 1, col: 22
                    LowercaseLetter(9999)
                      TOKEN_101(9999): "t", line: 1, col: 23
                    LowercaseLetter(9999)
                      TOKEN_100(9999): "s", line: 1, col: 24
                    Spaces(9999)
                      Space(9999)
                        TOKEN_1(9999): " ", line: 1, col: 25
              HAS(9999)
                TOKEN_47(9999): "HAS", line: 1, col: 26
                Spaces(9999)
                  Space(9999)
                    TOKEN_1(9999): " ", line: 1, col: 29
              ValueZip(9999)
<<<<<<< HEAD
                Value(9999)
                  String(9999)
                    TOKEN_3(9999): """, line: 1, col: 30
                    EscapedChar(9999)
                      UnescapedChar(9999)
                        Letter(9999)
                          UppercaseLetter(9999)
                            TOKEN_46(9999): "H", line: 1, col: 31
                    TOKEN_3(9999): """, line: 1, col: 32
=======
                ValueListEntry(9999)
                  Value(9999)
                    OrderedValue(9999)
                      OrderedConstant(9999)
                        String(9999)
                          TOKEN_3(9999): """, line: 1, col: 30
                          EscapedChar(9999)
                            UnescapedChar(9999)
                              Letter(9999)
                                UppercaseLetter(9999)
                                  TOKEN_46(9999): "H", line: 1, col: 31
                          TOKEN_3(9999): """, line: 1, col: 32
>>>>>>> 0b2776cf
                Colon(9999)
                  TOKEN_26(9999): ":", line: 1, col: 33
                  Spaces(9999)
                    Space(9999)
                      TOKEN_1(9999): " ", line: 1, col: 34
                ValueListEntry(9999)
                  Value(9999)
                    OrderedValue(9999)
                      OrderedConstant(9999)
                        Number(9999)
                          Digits(9999)
                            Digit(9999)
                              TOKEN_22(9999): "6", line: 1, col: 35
                          Spaces(9999)
                            Space(9999)
                              TOKEN_1(9999): " ", line: 1, col: 36
      AND(9999)
        TOKEN_35(9999): "AND", line: 1, col: 37
        Spaces(9999)
          Space(9999)
            TOKEN_1(9999): " ", line: 1, col: 40
      ExpressionClause(9999)
        ExpressionPhrase(9999)
          Comparison(9999)
            PropertyFirstComparison(9999)
              Property(9999)
                Identifier(9999)
                  LowercaseLetter(9999)
                    TOKEN_86(9999): "e", line: 1, col: 41
                  LowercaseLetter(9999)
                    TOKEN_93(9999): "l", line: 1, col: 42
                  LowercaseLetter(9999)
                    TOKEN_86(9999): "e", line: 1, col: 43
                  LowercaseLetter(9999)
                    TOKEN_94(9999): "m", line: 1, col: 44
                  LowercaseLetter(9999)
                    TOKEN_86(9999): "e", line: 1, col: 45
                  LowercaseLetter(9999)
                    TOKEN_95(9999): "n", line: 1, col: 46
                  LowercaseLetter(9999)
                    TOKEN_101(9999): "t", line: 1, col: 47
                  LowercaseLetter(9999)
                    TOKEN_100(9999): "s", line: 1, col: 48
                  Spaces(9999)
                    Space(9999)
                      TOKEN_1(9999): " ", line: 1, col: 49
              SetZipOpRhs(9999)
                PropertyZipAddon(9999)
                  Colon(9999)
                    TOKEN_26(9999): ":", line: 1, col: 50
                    Spaces(9999)
                      Space(9999)
                        TOKEN_1(9999): " ", line: 1, col: 51
                  Property(9999)
                    Identifier(9999)
                      LowercaseLetter(9999)
                        TOKEN_86(9999): "e", line: 1, col: 52
                      LowercaseLetter(9999)
                        TOKEN_93(9999): "l", line: 1, col: 53
                      LowercaseLetter(9999)
                        TOKEN_86(9999): "e", line: 1, col: 54
                      LowercaseLetter(9999)
                        TOKEN_94(9999): "m", line: 1, col: 55
                      LowercaseLetter(9999)
                        TOKEN_86(9999): "e", line: 1, col: 56
                      LowercaseLetter(9999)
                        TOKEN_95(9999): "n", line: 1, col: 57
                      LowercaseLetter(9999)
                        TOKEN_101(9999): "t", line: 1, col: 58
                      LowercaseLetter(9999)
                        TOKEN_80(9999): "_", line: 1, col: 59
                      LowercaseLetter(9999)
                        TOKEN_84(9999): "c", line: 1, col: 60
                      LowercaseLetter(9999)
                        TOKEN_96(9999): "o", line: 1, col: 61
                      LowercaseLetter(9999)
                        TOKEN_102(9999): "u", line: 1, col: 62
                      LowercaseLetter(9999)
                        TOKEN_95(9999): "n", line: 1, col: 63
                      LowercaseLetter(9999)
                        TOKEN_101(9999): "t", line: 1, col: 64
                      LowercaseLetter(9999)
                        TOKEN_100(9999): "s", line: 1, col: 65
                      Spaces(9999)
                        Space(9999)
                          TOKEN_1(9999): " ", line: 1, col: 66
                HAS(9999)
                  TOKEN_47(9999): "HAS", line: 1, col: 67
                  Spaces(9999)
                    Space(9999)
                      TOKEN_1(9999): " ", line: 1, col: 70
                ALL(9999)
                  TOKEN_34(9999): "ALL", line: 1, col: 71
                  Spaces(9999)
                    Space(9999)
                      TOKEN_1(9999): " ", line: 1, col: 74
                ValueZipList(9999)
                  ValueZip(9999)
<<<<<<< HEAD
                    Value(9999)
                      String(9999)
                        TOKEN_3(9999): """, line: 1, col: 75
                        EscapedChar(9999)
                          UnescapedChar(9999)
                            Letter(9999)
                              UppercaseLetter(9999)
                                TOKEN_46(9999): "H", line: 1, col: 76
                        TOKEN_3(9999): """, line: 1, col: 77
                        Spaces(9999)
                          Space(9999)
                            TOKEN_1(9999): " ", line: 1, col: 78
=======
                    ValueListEntry(9999)
                      Value(9999)
                        OrderedValue(9999)
                          OrderedConstant(9999)
                            String(9999)
                              TOKEN_3(9999): """, line: 1, col: 75
                              EscapedChar(9999)
                                UnescapedChar(9999)
                                  Letter(9999)
                                    UppercaseLetter(9999)
                                      TOKEN_46(9999): "H", line: 1, col: 76
                              TOKEN_3(9999): """, line: 1, col: 77
                              Spaces(9999)
                                Space(9999)
                                  TOKEN_1(9999): " ", line: 1, col: 78
>>>>>>> 0b2776cf
                    Colon(9999)
                      TOKEN_26(9999): ":", line: 1, col: 79
                      Spaces(9999)
                        Space(9999)
                          TOKEN_1(9999): " ", line: 1, col: 80
                    ValueListEntry(9999)
                      Value(9999)
                        OrderedValue(9999)
                          OrderedConstant(9999)
                            Number(9999)
                              Digits(9999)
                                Digit(9999)
                                  TOKEN_22(9999): "6", line: 1, col: 81
                  Comma(9999)
                    TOKEN_12(9999): ",", line: 1, col: 82
                  ValueZip(9999)
<<<<<<< HEAD
                    Value(9999)
                      String(9999)
                        TOKEN_3(9999): """, line: 1, col: 83
                        EscapedChar(9999)
                          UnescapedChar(9999)
                            Letter(9999)
                              UppercaseLetter(9999)
                                TOKEN_46(9999): "H", line: 1, col: 84
                        EscapedChar(9999)
                          UnescapedChar(9999)
                            Letter(9999)
                              LowercaseLetter(9999)
                                TOKEN_86(9999): "e", line: 1, col: 85
                        TOKEN_3(9999): """, line: 1, col: 86
=======
                    ValueListEntry(9999)
                      Value(9999)
                        OrderedValue(9999)
                          OrderedConstant(9999)
                            String(9999)
                              TOKEN_3(9999): """, line: 1, col: 83
                              EscapedChar(9999)
                                UnescapedChar(9999)
                                  Letter(9999)
                                    UppercaseLetter(9999)
                                      TOKEN_46(9999): "H", line: 1, col: 84
                              EscapedChar(9999)
                                UnescapedChar(9999)
                                  Letter(9999)
                                    LowercaseLetter(9999)
                                      TOKEN_86(9999): "e", line: 1, col: 85
                              TOKEN_3(9999): """, line: 1, col: 86
>>>>>>> 0b2776cf
                    Colon(9999)
                      TOKEN_26(9999): ":", line: 1, col: 87
                      Spaces(9999)
                        Space(9999)
                          TOKEN_1(9999): " ", line: 1, col: 88
                    ValueListEntry(9999)
                      Value(9999)
                        OrderedValue(9999)
                          OrderedConstant(9999)
                            Number(9999)
                              Digits(9999)
                                Digit(9999)
                                  TOKEN_23(9999): "7", line: 1, col: 89
                              Spaces(9999)
                                Space(9999)
                                  TOKEN_1(9999): " ", line: 1, col: 90
        AND(9999)
          TOKEN_35(9999): "AND", line: 1, col: 91
          Spaces(9999)
            Space(9999)
              TOKEN_1(9999): " ", line: 1, col: 94
        ExpressionClause(9999)
          ExpressionPhrase(9999)
            Comparison(9999)
              PropertyFirstComparison(9999)
                Property(9999)
                  Identifier(9999)
                    LowercaseLetter(9999)
                      TOKEN_86(9999): "e", line: 1, col: 95
                    LowercaseLetter(9999)
                      TOKEN_93(9999): "l", line: 1, col: 96
                    LowercaseLetter(9999)
                      TOKEN_86(9999): "e", line: 1, col: 97
                    LowercaseLetter(9999)
                      TOKEN_94(9999): "m", line: 1, col: 98
                    LowercaseLetter(9999)
                      TOKEN_86(9999): "e", line: 1, col: 99
                    LowercaseLetter(9999)
                      TOKEN_95(9999): "n", line: 1, col: 100
                    LowercaseLetter(9999)
                      TOKEN_101(9999): "t", line: 1, col: 101
                    LowercaseLetter(9999)
                      TOKEN_100(9999): "s", line: 1, col: 102
                SetZipOpRhs(9999)
                  PropertyZipAddon(9999)
                    Colon(9999)
                      TOKEN_26(9999): ":", line: 1, col: 103
                      Spaces(9999)
                        Space(9999)
                          TOKEN_1(9999): " ", line: 1, col: 104
                    Property(9999)
                      Identifier(9999)
                        LowercaseLetter(9999)
                          TOKEN_86(9999): "e", line: 1, col: 105
                        LowercaseLetter(9999)
                          TOKEN_93(9999): "l", line: 1, col: 106
                        LowercaseLetter(9999)
                          TOKEN_86(9999): "e", line: 1, col: 107
                        LowercaseLetter(9999)
                          TOKEN_94(9999): "m", line: 1, col: 108
                        LowercaseLetter(9999)
                          TOKEN_86(9999): "e", line: 1, col: 109
                        LowercaseLetter(9999)
                          TOKEN_95(9999): "n", line: 1, col: 110
                        LowercaseLetter(9999)
                          TOKEN_101(9999): "t", line: 1, col: 111
                        LowercaseLetter(9999)
                          TOKEN_80(9999): "_", line: 1, col: 112
                        LowercaseLetter(9999)
                          TOKEN_84(9999): "c", line: 1, col: 113
                        LowercaseLetter(9999)
                          TOKEN_96(9999): "o", line: 1, col: 114
                        LowercaseLetter(9999)
                          TOKEN_102(9999): "u", line: 1, col: 115
                        LowercaseLetter(9999)
                          TOKEN_95(9999): "n", line: 1, col: 116
                        LowercaseLetter(9999)
                          TOKEN_101(9999): "t", line: 1, col: 117
                        LowercaseLetter(9999)
                          TOKEN_100(9999): "s", line: 1, col: 118
                        Spaces(9999)
                          Space(9999)
                            TOKEN_1(9999): " ", line: 1, col: 119
                  HAS(9999)
                    TOKEN_47(9999): "HAS", line: 1, col: 120
                    Spaces(9999)
                      Space(9999)
                        TOKEN_1(9999): " ", line: 1, col: 123
                  ONLY(9999)
                    TOKEN_59(9999): "ONLY", line: 1, col: 124
                    Spaces(9999)
                      Space(9999)
                        TOKEN_1(9999): " ", line: 1, col: 128
                  ValueZipList(9999)
                    ValueZip(9999)
<<<<<<< HEAD
                      Value(9999)
                        String(9999)
                          TOKEN_3(9999): """, line: 1, col: 129
                          EscapedChar(9999)
                            UnescapedChar(9999)
                              Letter(9999)
                                UppercaseLetter(9999)
                                  TOKEN_46(9999): "H", line: 1, col: 130
                          TOKEN_3(9999): """, line: 1, col: 131
                          Spaces(9999)
                            Space(9999)
                              TOKEN_1(9999): " ", line: 1, col: 132
=======
                      ValueListEntry(9999)
                        Value(9999)
                          OrderedValue(9999)
                            OrderedConstant(9999)
                              String(9999)
                                TOKEN_3(9999): """, line: 1, col: 129
                                EscapedChar(9999)
                                  UnescapedChar(9999)
                                    Letter(9999)
                                      UppercaseLetter(9999)
                                        TOKEN_46(9999): "H", line: 1, col: 130
                                TOKEN_3(9999): """, line: 1, col: 131
                                Spaces(9999)
                                  Space(9999)
                                    TOKEN_1(9999): " ", line: 1, col: 132
>>>>>>> 0b2776cf
                      Colon(9999)
                        TOKEN_26(9999): ":", line: 1, col: 133
                      ValueListEntry(9999)
                        Value(9999)
                          OrderedValue(9999)
                            OrderedConstant(9999)
                              Number(9999)
                                Digits(9999)
                                  Digit(9999)
                                    TOKEN_22(9999): "6", line: 1, col: 134
                                Spaces(9999)
                                  Space(9999)
                                    TOKEN_1(9999): " ", line: 1, col: 135
          AND(9999)
            TOKEN_35(9999): "AND", line: 1, col: 136
            Spaces(9999)
              Space(9999)
                TOKEN_1(9999): " ", line: 1, col: 139
          ExpressionClause(9999)
            ExpressionPhrase(9999)
              Comparison(9999)
                PropertyFirstComparison(9999)
                  Property(9999)
                    Identifier(9999)
                      LowercaseLetter(9999)
                        TOKEN_86(9999): "e", line: 1, col: 140
                      LowercaseLetter(9999)
                        TOKEN_93(9999): "l", line: 1, col: 141
                      LowercaseLetter(9999)
                        TOKEN_86(9999): "e", line: 1, col: 142
                      LowercaseLetter(9999)
                        TOKEN_94(9999): "m", line: 1, col: 143
                      LowercaseLetter(9999)
                        TOKEN_86(9999): "e", line: 1, col: 144
                      LowercaseLetter(9999)
                        TOKEN_95(9999): "n", line: 1, col: 145
                      LowercaseLetter(9999)
                        TOKEN_101(9999): "t", line: 1, col: 146
                      LowercaseLetter(9999)
                        TOKEN_100(9999): "s", line: 1, col: 147
                  SetZipOpRhs(9999)
                    PropertyZipAddon(9999)
                      Colon(9999)
                        TOKEN_26(9999): ":", line: 1, col: 148
                      Property(9999)
                        Identifier(9999)
                          LowercaseLetter(9999)
                            TOKEN_86(9999): "e", line: 1, col: 149
                          LowercaseLetter(9999)
                            TOKEN_93(9999): "l", line: 1, col: 150
                          LowercaseLetter(9999)
                            TOKEN_86(9999): "e", line: 1, col: 151
                          LowercaseLetter(9999)
                            TOKEN_94(9999): "m", line: 1, col: 152
                          LowercaseLetter(9999)
                            TOKEN_86(9999): "e", line: 1, col: 153
                          LowercaseLetter(9999)
                            TOKEN_95(9999): "n", line: 1, col: 154
                          LowercaseLetter(9999)
                            TOKEN_101(9999): "t", line: 1, col: 155
                          LowercaseLetter(9999)
                            TOKEN_80(9999): "_", line: 1, col: 156
                          LowercaseLetter(9999)
                            TOKEN_84(9999): "c", line: 1, col: 157
                          LowercaseLetter(9999)
                            TOKEN_96(9999): "o", line: 1, col: 158
                          LowercaseLetter(9999)
                            TOKEN_102(9999): "u", line: 1, col: 159
                          LowercaseLetter(9999)
                            TOKEN_95(9999): "n", line: 1, col: 160
                          LowercaseLetter(9999)
                            TOKEN_101(9999): "t", line: 1, col: 161
                          LowercaseLetter(9999)
                            TOKEN_100(9999): "s", line: 1, col: 162
                          Spaces(9999)
                            Space(9999)
                              TOKEN_1(9999): " ", line: 1, col: 163
                    HAS(9999)
                      TOKEN_47(9999): "HAS", line: 1, col: 164
                      Spaces(9999)
                        Space(9999)
                          TOKEN_1(9999): " ", line: 1, col: 167
                    ANY(9999)
                      TOKEN_36(9999): "ANY", line: 1, col: 168
                      Spaces(9999)
                        Space(9999)
                          TOKEN_1(9999): " ", line: 1, col: 171
                    ValueZipList(9999)
                      ValueZip(9999)
<<<<<<< HEAD
                        Value(9999)
                          String(9999)
                            TOKEN_3(9999): """, line: 1, col: 172
                            EscapedChar(9999)
                              UnescapedChar(9999)
                                Letter(9999)
                                  UppercaseLetter(9999)
                                    TOKEN_46(9999): "H", line: 1, col: 173
                            TOKEN_3(9999): """, line: 1, col: 174
                            Spaces(9999)
                              Space(9999)
                                TOKEN_1(9999): " ", line: 1, col: 175
                              Space(9999)
                                TOKEN_1(9999): " ", line: 1, col: 176
=======
                        ValueListEntry(9999)
                          Value(9999)
                            OrderedValue(9999)
                              OrderedConstant(9999)
                                String(9999)
                                  TOKEN_3(9999): """, line: 1, col: 172
                                  EscapedChar(9999)
                                    UnescapedChar(9999)
                                      Letter(9999)
                                        UppercaseLetter(9999)
                                          TOKEN_46(9999): "H", line: 1, col: 173
                                  TOKEN_3(9999): """, line: 1, col: 174
                                  Spaces(9999)
                                    Space(9999)
                                      TOKEN_1(9999): " ", line: 1, col: 175
                                    Space(9999)
                                      TOKEN_1(9999): " ", line: 1, col: 176
>>>>>>> 0b2776cf
                        Colon(9999)
                          TOKEN_26(9999): ":", line: 1, col: 177
                          Spaces(9999)
                            Space(9999)
                              TOKEN_1(9999): " ", line: 1, col: 178
                            Space(9999)
                              TOKEN_1(9999): " ", line: 1, col: 179
                            Space(9999)
                              TOKEN_1(9999): " ", line: 1, col: 180
                        ValueListEntry(9999)
                          Value(9999)
                            OrderedValue(9999)
                              OrderedConstant(9999)
                                Number(9999)
                                  Digits(9999)
                                    Digit(9999)
                                      TOKEN_22(9999): "6", line: 1, col: 181
                      Comma(9999)
                        TOKEN_12(9999): ",", line: 1, col: 182
                      ValueZip(9999)
<<<<<<< HEAD
                        Value(9999)
                          String(9999)
                            TOKEN_3(9999): """, line: 1, col: 183
                            EscapedChar(9999)
                              UnescapedChar(9999)
                                Letter(9999)
                                  UppercaseLetter(9999)
                                    TOKEN_46(9999): "H", line: 1, col: 184
                            EscapedChar(9999)
                              UnescapedChar(9999)
                                Letter(9999)
                                  LowercaseLetter(9999)
                                    TOKEN_86(9999): "e", line: 1, col: 185
                            TOKEN_3(9999): """, line: 1, col: 186
                            Spaces(9999)
                              Space(9999)
                                TOKEN_1(9999): " ", line: 1, col: 187
=======
                        ValueListEntry(9999)
                          Value(9999)
                            OrderedValue(9999)
                              OrderedConstant(9999)
                                String(9999)
                                  TOKEN_3(9999): """, line: 1, col: 183
                                  EscapedChar(9999)
                                    UnescapedChar(9999)
                                      Letter(9999)
                                        UppercaseLetter(9999)
                                          TOKEN_46(9999): "H", line: 1, col: 184
                                  EscapedChar(9999)
                                    UnescapedChar(9999)
                                      Letter(9999)
                                        LowercaseLetter(9999)
                                          TOKEN_86(9999): "e", line: 1, col: 185
                                  TOKEN_3(9999): """, line: 1, col: 186
                                  Spaces(9999)
                                    Space(9999)
                                      TOKEN_1(9999): " ", line: 1, col: 187
>>>>>>> 0b2776cf
                        Colon(9999)
                          TOKEN_26(9999): ":", line: 1, col: 188
                          Spaces(9999)
                            Space(9999)
                              TOKEN_1(9999): " ", line: 1, col: 189
                        ValueListEntry(9999)
                          Value(9999)
                            OrderedValue(9999)
                              OrderedConstant(9999)
                                Number(9999)
                                  Digits(9999)
                                    Digit(9999)
                                      TOKEN_23(9999): "7", line: 1, col: 190
                                  Spaces(9999)
                                    Space(9999)
                                      TOKEN_1(9999): " ", line: 1, col: 191
            AND(9999)
              TOKEN_35(9999): "AND", line: 1, col: 192
              Spaces(9999)
                Space(9999)
                  TOKEN_1(9999): " ", line: 1, col: 195
            ExpressionClause(9999)
              ExpressionPhrase(9999)
                Comparison(9999)
                  PropertyFirstComparison(9999)
                    Property(9999)
                      Identifier(9999)
                        LowercaseLetter(9999)
                          TOKEN_86(9999): "e", line: 1, col: 196
                        LowercaseLetter(9999)
                          TOKEN_93(9999): "l", line: 1, col: 197
                        LowercaseLetter(9999)
                          TOKEN_86(9999): "e", line: 1, col: 198
                        LowercaseLetter(9999)
                          TOKEN_94(9999): "m", line: 1, col: 199
                        LowercaseLetter(9999)
                          TOKEN_86(9999): "e", line: 1, col: 200
                        LowercaseLetter(9999)
                          TOKEN_95(9999): "n", line: 1, col: 201
                        LowercaseLetter(9999)
                          TOKEN_101(9999): "t", line: 1, col: 202
                        LowercaseLetter(9999)
                          TOKEN_100(9999): "s", line: 1, col: 203
                        Spaces(9999)
                          Space(9999)
                            TOKEN_1(9999): " ", line: 1, col: 204
                          Space(9999)
                            TOKEN_1(9999): " ", line: 1, col: 205
                          Space(9999)
                            TOKEN_1(9999): " ", line: 1, col: 206
                    SetZipOpRhs(9999)
                      PropertyZipAddon(9999)
                        Colon(9999)
                          TOKEN_26(9999): ":", line: 1, col: 207
                          Spaces(9999)
                            Space(9999)
                              TOKEN_1(9999): " ", line: 1, col: 208
                            Space(9999)
                              TOKEN_1(9999): " ", line: 1, col: 209
                            Space(9999)
                              TOKEN_1(9999): " ", line: 1, col: 210
                        Property(9999)
                          Identifier(9999)
                            LowercaseLetter(9999)
                              TOKEN_86(9999): "e", line: 1, col: 211
                            LowercaseLetter(9999)
                              TOKEN_93(9999): "l", line: 1, col: 212
                            LowercaseLetter(9999)
                              TOKEN_86(9999): "e", line: 1, col: 213
                            LowercaseLetter(9999)
                              TOKEN_94(9999): "m", line: 1, col: 214
                            LowercaseLetter(9999)
                              TOKEN_86(9999): "e", line: 1, col: 215
                            LowercaseLetter(9999)
                              TOKEN_95(9999): "n", line: 1, col: 216
                            LowercaseLetter(9999)
                              TOKEN_101(9999): "t", line: 1, col: 217
                            LowercaseLetter(9999)
                              TOKEN_80(9999): "_", line: 1, col: 218
                            LowercaseLetter(9999)
                              TOKEN_84(9999): "c", line: 1, col: 219
                            LowercaseLetter(9999)
                              TOKEN_96(9999): "o", line: 1, col: 220
                            LowercaseLetter(9999)
                              TOKEN_102(9999): "u", line: 1, col: 221
                            LowercaseLetter(9999)
                              TOKEN_95(9999): "n", line: 1, col: 222
                            LowercaseLetter(9999)
                              TOKEN_101(9999): "t", line: 1, col: 223
                            LowercaseLetter(9999)
                              TOKEN_100(9999): "s", line: 1, col: 224
                            Spaces(9999)
                              Space(9999)
                                TOKEN_1(9999): " ", line: 1, col: 225
                      HAS(9999)
                        TOKEN_47(9999): "HAS", line: 1, col: 226
                        Spaces(9999)
                          Space(9999)
                            TOKEN_1(9999): " ", line: 1, col: 229
                      ONLY(9999)
                        TOKEN_59(9999): "ONLY", line: 1, col: 230
                        Spaces(9999)
                          Space(9999)
                            TOKEN_1(9999): " ", line: 1, col: 234
                      ValueZipList(9999)
                        ValueZip(9999)
<<<<<<< HEAD
                          Value(9999)
                            String(9999)
                              TOKEN_3(9999): """, line: 1, col: 235
                              EscapedChar(9999)
                                UnescapedChar(9999)
                                  Letter(9999)
                                    UppercaseLetter(9999)
                                      TOKEN_46(9999): "H", line: 1, col: 236
                              TOKEN_3(9999): """, line: 1, col: 237
                              Spaces(9999)
                                Space(9999)
                                  TOKEN_1(9999): " ", line: 1, col: 238
=======
                          ValueListEntry(9999)
                            Value(9999)
                              OrderedValue(9999)
                                OrderedConstant(9999)
                                  String(9999)
                                    TOKEN_3(9999): """, line: 1, col: 235
                                    EscapedChar(9999)
                                      UnescapedChar(9999)
                                        Letter(9999)
                                          UppercaseLetter(9999)
                                            TOKEN_46(9999): "H", line: 1, col: 236
                                    TOKEN_3(9999): """, line: 1, col: 237
                                    Spaces(9999)
                                      Space(9999)
                                        TOKEN_1(9999): " ", line: 1, col: 238
>>>>>>> 0b2776cf
                          Colon(9999)
                            TOKEN_26(9999): ":", line: 1, col: 239
                          ValueListEntry(9999)
                            Value(9999)
                              OrderedValue(9999)
                                OrderedConstant(9999)
                                  Number(9999)
                                    Digits(9999)
                                      Digit(9999)
                                        TOKEN_22(9999): "6", line: 1, col: 240
                        Comma(9999)
                          TOKEN_12(9999): ",", line: 1, col: 241
                        ValueZip(9999)
<<<<<<< HEAD
                          Value(9999)
                            String(9999)
                              TOKEN_3(9999): """, line: 1, col: 242
                              EscapedChar(9999)
                                UnescapedChar(9999)
                                  Letter(9999)
                                    UppercaseLetter(9999)
                                      TOKEN_46(9999): "H", line: 1, col: 243
                              EscapedChar(9999)
                                UnescapedChar(9999)
                                  Letter(9999)
                                    LowercaseLetter(9999)
                                      TOKEN_86(9999): "e", line: 1, col: 244
                              TOKEN_3(9999): """, line: 1, col: 245
=======
                          ValueListEntry(9999)
                            Value(9999)
                              OrderedValue(9999)
                                OrderedConstant(9999)
                                  String(9999)
                                    TOKEN_3(9999): """, line: 1, col: 242
                                    EscapedChar(9999)
                                      UnescapedChar(9999)
                                        Letter(9999)
                                          UppercaseLetter(9999)
                                            TOKEN_46(9999): "H", line: 1, col: 243
                                    EscapedChar(9999)
                                      UnescapedChar(9999)
                                        Letter(9999)
                                          LowercaseLetter(9999)
                                            TOKEN_86(9999): "e", line: 1, col: 244
                                    TOKEN_3(9999): """, line: 1, col: 245
>>>>>>> 0b2776cf
                          Colon(9999)
                            TOKEN_26(9999): ":", line: 1, col: 246
                            Spaces(9999)
                              Space(9999)
                                TOKEN_1(9999): " ", line: 1, col: 247
                          ValueListEntry(9999)
                            Value(9999)
                              OrderedValue(9999)
                                OrderedConstant(9999)
                                  Number(9999)
                                    Digits(9999)
                                      Digit(9999)
                                        TOKEN_23(9999): "7", line: 1, col: 248
                                    Spaces(9999)
                                      Space(9999)
                                        nl(9999)
                                          SPECIAL_1(9999): "(...)", line: 1, col: 249<|MERGE_RESOLUTION|>--- conflicted
+++ resolved
@@ -69,17 +69,6 @@
                   Space(9999)
                     TOKEN_1(9999): " ", line: 1, col: 29
               ValueZip(9999)
-<<<<<<< HEAD
-                Value(9999)
-                  String(9999)
-                    TOKEN_3(9999): """, line: 1, col: 30
-                    EscapedChar(9999)
-                      UnescapedChar(9999)
-                        Letter(9999)
-                          UppercaseLetter(9999)
-                            TOKEN_46(9999): "H", line: 1, col: 31
-                    TOKEN_3(9999): """, line: 1, col: 32
-=======
                 ValueListEntry(9999)
                   Value(9999)
                     OrderedValue(9999)
@@ -92,7 +81,6 @@
                                 UppercaseLetter(9999)
                                   TOKEN_46(9999): "H", line: 1, col: 31
                           TOKEN_3(9999): """, line: 1, col: 32
->>>>>>> 0b2776cf
                 Colon(9999)
                   TOKEN_26(9999): ":", line: 1, col: 33
                   Spaces(9999)
@@ -191,20 +179,6 @@
                       TOKEN_1(9999): " ", line: 1, col: 74
                 ValueZipList(9999)
                   ValueZip(9999)
-<<<<<<< HEAD
-                    Value(9999)
-                      String(9999)
-                        TOKEN_3(9999): """, line: 1, col: 75
-                        EscapedChar(9999)
-                          UnescapedChar(9999)
-                            Letter(9999)
-                              UppercaseLetter(9999)
-                                TOKEN_46(9999): "H", line: 1, col: 76
-                        TOKEN_3(9999): """, line: 1, col: 77
-                        Spaces(9999)
-                          Space(9999)
-                            TOKEN_1(9999): " ", line: 1, col: 78
-=======
                     ValueListEntry(9999)
                       Value(9999)
                         OrderedValue(9999)
@@ -220,7 +194,6 @@
                               Spaces(9999)
                                 Space(9999)
                                   TOKEN_1(9999): " ", line: 1, col: 78
->>>>>>> 0b2776cf
                     Colon(9999)
                       TOKEN_26(9999): ":", line: 1, col: 79
                       Spaces(9999)
@@ -237,22 +210,6 @@
                   Comma(9999)
                     TOKEN_12(9999): ",", line: 1, col: 82
                   ValueZip(9999)
-<<<<<<< HEAD
-                    Value(9999)
-                      String(9999)
-                        TOKEN_3(9999): """, line: 1, col: 83
-                        EscapedChar(9999)
-                          UnescapedChar(9999)
-                            Letter(9999)
-                              UppercaseLetter(9999)
-                                TOKEN_46(9999): "H", line: 1, col: 84
-                        EscapedChar(9999)
-                          UnescapedChar(9999)
-                            Letter(9999)
-                              LowercaseLetter(9999)
-                                TOKEN_86(9999): "e", line: 1, col: 85
-                        TOKEN_3(9999): """, line: 1, col: 86
-=======
                     ValueListEntry(9999)
                       Value(9999)
                         OrderedValue(9999)
@@ -270,7 +227,6 @@
                                     LowercaseLetter(9999)
                                       TOKEN_86(9999): "e", line: 1, col: 85
                               TOKEN_3(9999): """, line: 1, col: 86
->>>>>>> 0b2776cf
                     Colon(9999)
                       TOKEN_26(9999): ":", line: 1, col: 87
                       Spaces(9999)
@@ -366,20 +322,6 @@
                         TOKEN_1(9999): " ", line: 1, col: 128
                   ValueZipList(9999)
                     ValueZip(9999)
-<<<<<<< HEAD
-                      Value(9999)
-                        String(9999)
-                          TOKEN_3(9999): """, line: 1, col: 129
-                          EscapedChar(9999)
-                            UnescapedChar(9999)
-                              Letter(9999)
-                                UppercaseLetter(9999)
-                                  TOKEN_46(9999): "H", line: 1, col: 130
-                          TOKEN_3(9999): """, line: 1, col: 131
-                          Spaces(9999)
-                            Space(9999)
-                              TOKEN_1(9999): " ", line: 1, col: 132
-=======
                       ValueListEntry(9999)
                         Value(9999)
                           OrderedValue(9999)
@@ -395,7 +337,6 @@
                                 Spaces(9999)
                                   Space(9999)
                                     TOKEN_1(9999): " ", line: 1, col: 132
->>>>>>> 0b2776cf
                       Colon(9999)
                         TOKEN_26(9999): ":", line: 1, col: 133
                       ValueListEntry(9999)
@@ -485,22 +426,6 @@
                           TOKEN_1(9999): " ", line: 1, col: 171
                     ValueZipList(9999)
                       ValueZip(9999)
-<<<<<<< HEAD
-                        Value(9999)
-                          String(9999)
-                            TOKEN_3(9999): """, line: 1, col: 172
-                            EscapedChar(9999)
-                              UnescapedChar(9999)
-                                Letter(9999)
-                                  UppercaseLetter(9999)
-                                    TOKEN_46(9999): "H", line: 1, col: 173
-                            TOKEN_3(9999): """, line: 1, col: 174
-                            Spaces(9999)
-                              Space(9999)
-                                TOKEN_1(9999): " ", line: 1, col: 175
-                              Space(9999)
-                                TOKEN_1(9999): " ", line: 1, col: 176
-=======
                         ValueListEntry(9999)
                           Value(9999)
                             OrderedValue(9999)
@@ -518,7 +443,6 @@
                                       TOKEN_1(9999): " ", line: 1, col: 175
                                     Space(9999)
                                       TOKEN_1(9999): " ", line: 1, col: 176
->>>>>>> 0b2776cf
                         Colon(9999)
                           TOKEN_26(9999): ":", line: 1, col: 177
                           Spaces(9999)
@@ -539,25 +463,6 @@
                       Comma(9999)
                         TOKEN_12(9999): ",", line: 1, col: 182
                       ValueZip(9999)
-<<<<<<< HEAD
-                        Value(9999)
-                          String(9999)
-                            TOKEN_3(9999): """, line: 1, col: 183
-                            EscapedChar(9999)
-                              UnescapedChar(9999)
-                                Letter(9999)
-                                  UppercaseLetter(9999)
-                                    TOKEN_46(9999): "H", line: 1, col: 184
-                            EscapedChar(9999)
-                              UnescapedChar(9999)
-                                Letter(9999)
-                                  LowercaseLetter(9999)
-                                    TOKEN_86(9999): "e", line: 1, col: 185
-                            TOKEN_3(9999): """, line: 1, col: 186
-                            Spaces(9999)
-                              Space(9999)
-                                TOKEN_1(9999): " ", line: 1, col: 187
-=======
                         ValueListEntry(9999)
                           Value(9999)
                             OrderedValue(9999)
@@ -578,7 +483,6 @@
                                   Spaces(9999)
                                     Space(9999)
                                       TOKEN_1(9999): " ", line: 1, col: 187
->>>>>>> 0b2776cf
                         Colon(9999)
                           TOKEN_26(9999): ":", line: 1, col: 188
                           Spaces(9999)
@@ -685,20 +589,6 @@
                             TOKEN_1(9999): " ", line: 1, col: 234
                       ValueZipList(9999)
                         ValueZip(9999)
-<<<<<<< HEAD
-                          Value(9999)
-                            String(9999)
-                              TOKEN_3(9999): """, line: 1, col: 235
-                              EscapedChar(9999)
-                                UnescapedChar(9999)
-                                  Letter(9999)
-                                    UppercaseLetter(9999)
-                                      TOKEN_46(9999): "H", line: 1, col: 236
-                              TOKEN_3(9999): """, line: 1, col: 237
-                              Spaces(9999)
-                                Space(9999)
-                                  TOKEN_1(9999): " ", line: 1, col: 238
-=======
                           ValueListEntry(9999)
                             Value(9999)
                               OrderedValue(9999)
@@ -714,7 +604,6 @@
                                     Spaces(9999)
                                       Space(9999)
                                         TOKEN_1(9999): " ", line: 1, col: 238
->>>>>>> 0b2776cf
                           Colon(9999)
                             TOKEN_26(9999): ":", line: 1, col: 239
                           ValueListEntry(9999)
@@ -728,22 +617,6 @@
                         Comma(9999)
                           TOKEN_12(9999): ",", line: 1, col: 241
                         ValueZip(9999)
-<<<<<<< HEAD
-                          Value(9999)
-                            String(9999)
-                              TOKEN_3(9999): """, line: 1, col: 242
-                              EscapedChar(9999)
-                                UnescapedChar(9999)
-                                  Letter(9999)
-                                    UppercaseLetter(9999)
-                                      TOKEN_46(9999): "H", line: 1, col: 243
-                              EscapedChar(9999)
-                                UnescapedChar(9999)
-                                  Letter(9999)
-                                    LowercaseLetter(9999)
-                                      TOKEN_86(9999): "e", line: 1, col: 244
-                              TOKEN_3(9999): """, line: 1, col: 245
-=======
                           ValueListEntry(9999)
                             Value(9999)
                               OrderedValue(9999)
@@ -761,7 +634,6 @@
                                           LowercaseLetter(9999)
                                             TOKEN_86(9999): "e", line: 1, col: 244
                                     TOKEN_3(9999): """, line: 1, col: 245
->>>>>>> 0b2776cf
                           Colon(9999)
                             TOKEN_26(9999): ":", line: 1, col: 246
                             Spaces(9999)
