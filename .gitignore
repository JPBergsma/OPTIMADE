--- conflicted
+++ resolved
@@ -1,11 +1,7 @@
 *~
 .*.d
 .svn
-<<<<<<< HEAD
 Makeconf*
 .idea/
 .vscode/
-=======
-.DS_Store
-Makeconf*
->>>>>>> 0beff44f
+.DS_Store